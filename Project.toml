name = "FMIImport"
uuid = "9fcbc62e-52a0-44e9-a616-1359a0008194"
authors = ["TT <tobias.thummerer@informatik.uni-augsburg.de>", "LM <lars.mikelsons@informatik.uni-augsburg.de>", "JK <josef.kircher@student.uni-augsburg.de>"]
<<<<<<< HEAD
version = "0.6.2"
=======
version = "0.6.1"
>>>>>>> a60b7ae5

[deps]
EzXML = "8f5d6c58-4d21-5cfd-889c-e3ad7ee6a615"
FMICore = "8af89139-c281-408e-bce2-3005eb87462f"
Libdl = "8f399da3-3557-5675-b5ff-fb832c97cbdb"
ZipFile = "a5390f91-8eb1-5f08-bee0-b1d1ffed6cea"

[compat]
EzXML = "^1.1"
<<<<<<< HEAD
FMICore = "0.6.2"
Libdl = "1.6.5"
=======
FMICore = "0.6.1"
>>>>>>> a60b7ae5
ZipFile = "0.9.4"
julia = "1.6"<|MERGE_RESOLUTION|>--- conflicted
+++ resolved
@@ -1,11 +1,7 @@
 name = "FMIImport"
 uuid = "9fcbc62e-52a0-44e9-a616-1359a0008194"
 authors = ["TT <tobias.thummerer@informatik.uni-augsburg.de>", "LM <lars.mikelsons@informatik.uni-augsburg.de>", "JK <josef.kircher@student.uni-augsburg.de>"]
-<<<<<<< HEAD
 version = "0.6.2"
-=======
-version = "0.6.1"
->>>>>>> a60b7ae5
 
 [deps]
 EzXML = "8f5d6c58-4d21-5cfd-889c-e3ad7ee6a615"
@@ -15,11 +11,6 @@
 
 [compat]
 EzXML = "^1.1"
-<<<<<<< HEAD
 FMICore = "0.6.2"
-Libdl = "1.6.5"
-=======
-FMICore = "0.6.1"
->>>>>>> a60b7ae5
 ZipFile = "0.9.4"
 julia = "1.6"