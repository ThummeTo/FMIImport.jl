--- conflicted
+++ resolved
@@ -1058,7 +1058,6 @@
 
 Returns the start/default value for a given value reference.
 
-<<<<<<< HEAD
 # Arguments
 - `c::FMU2Component`: Mutable struct represents an instantiated instance of an FMU in the FMI 2.0.2 Standard.
 - `vrs::fmi2ValueReferenceFormat = c.fmu.modelDescription.valueReferences`: wildcards for how a user can pass a fmi[X]ValueReference (default = md.valueReferences)
@@ -1067,8 +1066,6 @@
 # Returns
 - `starts::fmi2ValueReferenceFormat`: start/default value for a given value reference
 
-=======
->>>>>>> 8b9433d1
 # Source
 - FMISpec2.0.2 Link: [https://fmi-standard.org/](https://fmi-standard.org/)
 - FMISpec2.0.2: 2.2.7  Definition of Model Variables (ModelVariables)
