--- conflicted
+++ resolved
@@ -296,11 +296,7 @@
 - `logStatusFatal whether to log status of kind `fmi2Fatal` (default=`true`)
 - `logStatusPending whether to log status of kind `fmi2Pending` (default=`true`)
 """
-<<<<<<< HEAD
-function fmi2Instantiate!(fmu::FMU2; pushComponents::Bool = true, visible::Bool = false, loggingOn::Bool = fmu.executionConfig.loggingOn, externalCallbacks::Bool = false, instanceName::String=fmu.modelDescription.modelName,
-=======
 function fmi2Instantiate!(fmu::FMU2; pushComponents::Bool = true, visible::Bool = false, loggingOn::Bool = fmu.executionConfig.loggingOn, externalCallbacks::Bool = fmu.executionConfig.externalCallbacks, 
->>>>>>> fcc987d5
                           logStatusOK::Bool=true, logStatusWarning::Bool=true, logStatusDiscard::Bool=true, logStatusError::Bool=true, logStatusFatal::Bool=true, logStatusPending::Bool=true)
 
     compEnv = FMU2ComponentEnvironment()
