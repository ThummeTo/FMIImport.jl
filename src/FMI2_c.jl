--- conflicted
+++ resolved
@@ -1669,15 +1669,9 @@
 """
 function fmi2CompletedIntegratorStep!(c::FMU2Component,
                                       noSetFMUStatePriorToCurrentPoint::fmi2Boolean,
-<<<<<<< HEAD
-                                      enterEventMode::fmi2Boolean,
-                                      terminateSimulation::fmi2Boolean)
-
-=======
                                       enterEventMode::Ptr{fmi2Boolean},
                                       terminateSimulation::Ptr{fmi2Boolean})
  
->>>>>>> 2eb95101
     status = fmi2CompletedIntegratorStep!(c.fmu.cCompletedIntegratorStep,
           c.compAddr, noSetFMUStatePriorToCurrentPoint, enterEventMode, terminateSimulation)
     checkStatus(c, status)
