#
# Copyright (c) 2021 Tobias Thummerer, Lars Mikelsons, Josef Kircher
# Licensed under the MIT license. See LICENSE file in the project root for details.
#

# What is included in the file `FMI3_md.jl` (model description)?
# - [Sec. 1a] the function `fmi3LoadModelDescription` to load/parse the FMI model description [exported]
# - [Sec. 1b] helper functions for the load/parse function [not exported]
# - [Sec. 2]  functions to get values from the model description in the format `fmi3Get[value](md::fmi3ModelDescription)` [exported]
# - [Sec. 3]  additional functions to get useful information from the model description in the format `fmi3Get[value](md::fmi3ModelDescription)` [exported]

using EzXML


using FMICore: fmi3ModelDescriptionModelExchange, fmi3ModelDescriptionCoSimulation, fmi3ModelDescriptionDefaultExperiment
using FMICore: mvFloat32, mvFloat64, mvInt8, mvUInt8, mvInt16, mvUInt16, mvInt32, mvUInt32, mvInt64, mvUInt64, mvBoolean, mvString, mvBinary, mvClock, mvEnumeration
using FMICore: fmi3ModelDescriptionModelStructure
using FMICore: fmi3DependencyKind
######################################
# [Sec. 1a] fmi3LoadModelDescription #
######################################

"""
Extract the FMU variables and meta data from the ModelDescription
"""
function fmi3LoadModelDescription(pathToModellDescription::String)
    md = fmi3ModelDescription()

    md.stringValueReferences = Dict{String, fmi3ValueReference}()
    md.outputValueReferences = Array{fmi3ValueReference}(undef, 0)
    md.inputValueReferences = Array{fmi3ValueReference}(undef, 0)
    md.stateValueReferences = Array{fmi3ValueReference}(undef, 0)
    md.derivativeValueReferences = Array{fmi3ValueReference}(undef, 0)
    md.intermediateUpdateValueReferences = Array{fmi3ValueReference}(undef, 0)
    md.numberOfEventIndicators = 0

    md.enumerations = []
    typedefinitions = nothing
    modelvariables = nothing
    modelstructure = nothing

    doc = readxml(pathToModellDescription)

    root = doc.root

    # mandatory
    md.fmiVersion = root["fmiVersion"]
    md.modelName = root["modelName"]
    md.instantiationToken = root["instantiationToken"]

    # optional
    md.generationTool = parseNodeString(root, "generationTool"; onfail="[Unknown generation tool]")
    md.generationDateAndTime = parseNodeString(root, "generationDateAndTime"; onfail="[Unknown generation date and time]")
    variableNamingConventionStr = parseNodeString(root, "variableNamingConvention"; onfail= "flat")
    @assert (variableNamingConventionStr == "flat" || variableNamingConventionStr == "structured") ["fmi3ReadModelDescription(...): Unknown entry for `variableNamingConvention=$(variableNamingConventionStr)`."]
    md.variableNamingConvention = (variableNamingConventionStr == "flat" ? fmi3VariableNamingConventionFlat : fmi3VariableNamingConventionStructured)
    md.description = parseNodeString(root, "description"; onfail="[Unknown Description]")

    # defaults
    md.modelExchange = nothing
    md.coSimulation = nothing
    md.scheduledExecution = nothing
    md.defaultExperiment = nothing

    # additionals 
    md.valueReferences = []
    md.valueReferenceIndicies = Dict{UInt, UInt}()

    for node in eachelement(root)
        if node.name == "CoSimulation" || node.name == "ModelExchange" || node.name == "ScheduledExecution"
            if node.name == "CoSimulation"
                md.coSimulation = fmi3ModelDescriptionCoSimulation()
                md.coSimulation.modelIdentifier                        = node["modelIdentifier"]
                md.coSimulation.canHandleVariableCommunicationStepSize = parseNodeBoolean(node, "canHandleVariableCommunicationStepSize"   ; onfail=false)
                md.coSimulation.canInterpolateInputs                   = parseNodeBoolean(node, "canInterpolateInputs"                     ; onfail=false)
                md.coSimulation.maxOutputDerivativeOrder               = parseNodeInteger(node, "maxOutputDerivativeOrder"                 ; onfail=nothing)
                md.coSimulation.canGetAndSetFMUstate                   = parseNodeBoolean(node, "canGetAndSetFMUState"                     ; onfail=false)
                md.coSimulation.canSerializeFMUstate                   = parseNodeBoolean(node, "canSerializeFMUState"                     ; onfail=false)
                md.coSimulation.providesDirectionalDerivatives         = parseNodeBoolean(node, "providesDirectionalDerivatives"           ; onfail=false)
                md.coSimulation.providesAdjointDerivatives             = parseNodeBoolean(node, "providesAdjointDerivatives"               ; onfail=false)
                md.coSimulation.hasEventMode                           = parseNodeBoolean(node, "hasEventMode"                             ; onfail=false)
            end

            if node.name == "ModelExchange"
                md.modelExchange = fmi3ModelDescriptionModelExchange()
                md.modelExchange.modelIdentifier                        = node["modelIdentifier"]
                md.modelExchange.canGetAndSetFMUstate                   = parseNodeBoolean(node, "canGetAndSetFMUState"                     ; onfail=false)
                md.modelExchange.canSerializeFMUstate                   = parseNodeBoolean(node, "canSerializeFMUState"                     ; onfail=false)
                md.modelExchange.providesDirectionalDerivatives         = parseNodeBoolean(node, "providesDirectionalDerivatives"           ; onfail=false)
                md.modelExchange.providesAdjointDerivatives             = parseNodeBoolean(node, "providesAdjointDerivatives"               ; onfail=false)
            end
        
            if node.name == "ScheduledExecution"
                md.scheduledExecution = FMICore.fmi3ModelDescriptionScheduledExecution()
                md.scheduledExecution.modelIdentifier                        = node["modelIdentifier"]
                md.scheduledExecution.needsExecutionTool                     = parseNodeBoolean(node, "needsExecutionTool"                       ; onfail=false)
                md.scheduledExecution.canBeInstantiatedOnlyOncePerProcess    = parseNodeBoolean(node, "canBeInstantiatedOnlyOncePerProcess"      ; onfail=false)
                md.scheduledExecution.canGetAndSetFMUstate                   = parseNodeBoolean(node, "canGetAndSetFMUState"                     ; onfail=false)
                md.scheduledExecution.canSerializeFMUstate                   = parseNodeBoolean(node, "canSerializeFMUState"                     ; onfail=false)
                md.scheduledExecution.providesDirectionalDerivatives         = parseNodeBoolean(node, "providesDirectionalDerivatives"           ; onfail=false)
                md.scheduledExecution.providesAdjointDerivatives             = parseNodeBoolean(node, "providesAdjointDerivatives"               ; onfail=false)
                md.scheduledExecution.providesPerElementDependencies         = parseNodeBoolean(node, "providesPerElementDependencies"           ; onfail=false)
            end
        elseif node.name == "TypeDefinitions"
            md.enumerations = createEnum(node)

        elseif node.name == "ModelVariables"
            md.modelVariables = parseModelVariables(node, md)

        elseif node.name == "ModelStructure"
            md.modelStructure = fmi3ModelDescriptionModelStructure()

            parseModelStructure(node, md)
            
        elseif node.name == "DefaultExperiment"
            md.defaultExperiment = fmi3ModelDescriptionDefaultExperiment()
            md.defaultExperiment.startTime  = parseNodeReal(node, "startTime")
            md.defaultExperiment.stopTime   = parseNodeReal(node, "stopTime")
<<<<<<< HEAD
            md.defaultExperiment.tolerance  = parseNodeReal(node, "tolerance")
=======
            md.defaultExperiment.tolerance  = parseNodeReal(node, "tolerance"; onfail = md.defaultExperiment.tolerance)
>>>>>>> d0ca8ca2
            md.defaultExperiment.stepSize   = parseNodeReal(node, "stepSize")
        end
    end

    # creating an index for value references (fast look-up for dependencies)
    for i in 1:length(md.valueReferences)
        md.valueReferenceIndicies[md.valueReferences[i]] = i
    end 

    # check all intermediateUpdate variables
    for variable in md.modelVariables
        if hasproperty(variable, :intermediateUpdate)
            if Bool(variable.intermediateUpdate)
                push!(md.intermediateUpdateValueReferences, variable.valueReference)
            end
        end
    end

    md
end

#######################################
# [Sec. 1b] helpers for load function #
#######################################

# Parses the model variables of the FMU model description.
function parseModelVariables(nodes::EzXML.Node, md::fmi3ModelDescription)
    numberOfVariables = 0
    for node in eachelement(nodes)
        numberOfVariables += 1
    end
    modelVariables = Array{fmi3Variable}(undef, numberOfVariables)
    index = 1
    for node in eachelement(nodes)
        name = node["name"]
        valueReference = parse(fmi3ValueReference, (node["valueReference"]))
<<<<<<< HEAD
        
        # type node
        typenode = nothing
        typename = node.name

        if typename == "Float32"
            modelVariables[index] = mvFloat32(name, valueReference)
        elseif typename == "Float64"
            modelVariables[index] = mvFloat64(name, valueReference)
        elseif typename == "Int8"
            modelVariables[index] = mvInt8(name, valueReference)
        elseif typename == "UInt8"
            modelVariables[index] = mvUInt8(name, valueReference)
        elseif typename == "Int16"
            modelVariables[index] = mvInt16(name, valueReference)
        elseif typename == "UInt16"
            modelVariables[index] = mvUInt16(name, valueReference)
        elseif typename == "Int32"
            modelVariables[index] = mvInt32(name, valueReference)
        elseif typename == "UInt32"
            modelVariables[index] = mvUInt32(name, valueReference)
        elseif typename == "Int64"
            modelVariables[index] = mvInt64(name, valueReference)
        elseif typename == "UInt64"
            modelVariables[index] = mvUInt64(name, valueReference)
        elseif typename == "Boolean"
            modelVariables[index] = mvBoolean(name, valueReference)
        elseif typename == "String"
            modelVariables[index] = mvString(name, valueReference)
        elseif typename == "Binary"
            modelVariables[index] = mvBinary(name, valueReference)
        elseif typename == "Clock"
            modelVariables[index] = mvClock(name, valueReference)
        elseif typename == "Enumeration"
            modelVariables[index] = mvEnumeration(name, valueReference)
        else 
            @warn "Unknown data type `$(typename)`."
            # tODO how to handle unknown types
        end
        
        # modelVariables[index] = fmi3ModelVariable(name, valueReference)

        if !(valueReference in md.valueReferences)
            push!(md.valueReferences, valueReference)
        end

        if haskey(node, "description")
            modelVariables[index].description = node["description"]
        end

=======
        causality = nothing 
        variability = nothing 
        initial = nothing

>>>>>>> d0ca8ca2
        if haskey(node, "causality")
            causality = fmi3StringToCausality(node["causality"])

            if causality == fmi3CausalityOutput
                push!(md.outputValueReferences, valueReference)
            elseif causality == fmi3CausalityInput
                push!(md.inputValueReferences, valueReference)
            end
        end

        if haskey(node, "variability")
            variability = fmi3StringToVariability(node["variability"])
        end

<<<<<<< HEAD
        if haskey(node, "canHandleMultipleSetPerTimeInstant")
            modelVariables[index].canHandleMultipleSetPerTimeInstant = fmi3parseBoolean(node["canHandleMultipleSetPerTimeInstant"])
        end
=======
        if haskey(node, "initial")
            initial = fmi3StringToInitial(node["initial"])
        end
        
        modelVariables[index] = fmi3ModelVariable(name, valueReference, causality, variability, initial)

        if !(valueReference in md.valueReferences)
            push!(md.valueReferences, valueReference)
        end

        if haskey(node, "description")
            modelVariables[index].description = node["description"]
        end
        
        modelVariables[index].datatype = fmi3SetDatatypeVariables(node, md)
>>>>>>> d0ca8ca2

        if haskey(node, "annotations")
            modelVariables[index].annotations = node["annotations"]
        end

        if haskey(node, "clocks")
            modelVariables[index].clocks = fmi3parseArrayValueReferences(node["clocks"])
        end

        if haskey(node, "intermediateUpdate") && typename != "Clock" && typename != "String"
            modelVariables[index].intermediateUpdate = fmi3parseBoolean(node["intermediateUpdate"])
        end
        
        if haskey(node, "previous") && typename != "Clock" && typename != "String"
            modelVariables[index].previous = fmi3parseBoolean(node["previous"])
        end

        if haskey(node, "initial") && typename != "Clock" && typename != "String" && typename != "Enumeration"
            modelVariables[index].initial = fmi3StringToInitial(node["initial"])
        end
        
        if haskey(node, "quantity") && typename != "Clock" && typename != "String" && typename != "Binary" && typename != "Boolean"
            modelVariables[index].quantity = node["quantity"]
        end
        
        if haskey(node, "unit") && (typename == "Float32" || typename == "Float64")
            modelVariables[index].unit = node["unit"]
        end
        
        if haskey(node, "displayUnit") && (typename == "Float32" || typename == "Float64")
            modelVariables[index].displayUnit = node["displayUnit"]
        end
        
        if haskey(node, "declaredType") && typename != "String"
            modelVariables[index].declaredType = node["declaredType"]
        end

        if haskey(node, "min") && typename != "Clock" && typename != "String" && typename != "Binary" && typename != "Boolean"
            if typename == "Float32"
                modelVariables[index].min = parse(fmi3Float32, node["min"])
            elseif typename == "Float64"
                modelVariables[index].min = parse(fmi3Float32, node["min"])
            elseif typename == "Int8"
                modelVariables[index].min = parse(fmi3Int8, node["min"])
            elseif typename == "UInt8"
                modelVariables[index].min = parse(fmi3UInt8, node["min"])
            elseif typename == "Int16"
                modelVariables[index].min = parse(fmi3Int16, node["min"])
            elseif typename == "UInt16"
                modelVariables[index].min = parse(fmi3UInt16, node["min"])
            elseif typename == "Int32"
                modelVariables[index].min = parse(fmi3Int32, node["min"])
            elseif typename == "UInt32"
                modelVariables[index].min = parse(fmi3UInt32, node["min"])
            elseif typename == "Int64"
                modelVariables[index].min = parse(fmi3Int64, node["min"])
            elseif typename == "UInt64"
                modelVariables[index].min = parse(fmi3UInt64, node["min"])  
            end
        end

        if haskey(node, "max") && typename != "Clock" && typename != "String" && typename != "Binary" && typename != "Boolean"
            if typename == "Float32"
                modelVariables[index].max = parse(fmi3Float32, node["max"])
            elseif typename == "Float64"
                modelVariables[index].max = parse(fmi3Float32, node["max"])
            elseif typename == "Int8"
                modelVariables[index].max = parse(fmi3Int8, node["max"])
            elseif typename == "UInt8"
                modelVariables[index].max = parse(fmi3UInt8, node["max"])
            elseif typename == "Int16"
                modelVariables[index].max = parse(fmi3Int16, node["max"])
            elseif typename == "UInt16"
                modelVariables[index].max = parse(fmi3UInt16, node["max"])
            elseif typename == "Int32"
                modelVariables[index].max = parse(fmi3Int32, node["max"])
            elseif typename == "UInt32"
                modelVariables[index].max = parse(fmi3UInt32, node["max"])
            elseif typename == "Int64"
                modelVariables[index].max = parse(fmi3Int64, node["max"])
            elseif typename == "UInt64"
                modelVariables[index].max = parse(fmi3UInt64, node["max"]) 
            end
        end

        if haskey(node, "nominal") && (typename == "Float32" || typename == "Float64")
            modelVariables[index].nominal = parse(Real, node["nominal"])
        end
        
        if haskey(node, "unbounded") && (typename == "Float32" || typename == "Float64")
            modelVariables[index].unbounded = fmi3parseBoolean(node["nominal"])
        end

        if haskey(node, "start") && typename != "Binary" && typename != "Clock"
            if node.firstelement !== nothing && node.firstelement.name == "Dimension"
                substrings = split(node["start"], " ")
                if typename == "Float32"
                    modelVariables[index].start = Array{fmi3Float32}(undef, 0)
                    for string in substrings
                        push!(modelVariables[index].start, parse(fmi3Float32, string))
                    end
                elseif typename == "Float64"
                    modelVariables[index].start = Array{fmi3Float64}(undef, 0)
                    for string in substrings
                        push!(modelVariables[index].start, parse(fmi3Float64, string))
                    end
                elseif typename == "Int32"
                    modelVariables[index].start = Array{fmi3Int32}(undef, 0)
                    for string in substrings
                        push!(modelVariables[index].start, parse(fmi3Int32, string))
                    end
                elseif typename == "UInt32"
                    modelVariables[index].start = Array{fmi3UInt32}(undef, 0)
                    for string in substrings
                        push!(modelVariables[index].start, parse(fmi3UInt32, string))
                    end
                elseif typename == "Int64"
                    modelVariables[index].start = Array{fmi3Int64}(undef, 0)
                    for string in substrings
                        push!(modelVariables[index].start, parse(fmi3Int64, string))
                    end
                elseif typename == "UInt64"
                    modelVariables[index].start = Array{fmi3UInt64}(undef, 0)
                    for string in substrings
                        push!(modelVariables[index].start, parse(fmi3UInt64, string))
                    end
                else
                    @warn "More array variable types not implemented yet!"
                end
            else
                if typename == "Float32"
                    modelVariables[index].start = parse(fmi3Float32, node["start"])
                elseif typename == "Float64"
                    modelVariables[index].start = parse(fmi3Float32, node["start"])
                elseif typename == "Int8"
                    modelVariables[index].start = parse(fmi3Int8, node["start"])
                elseif typename == "UInt8"
                    modelVariables[index].start = parse(fmi3UInt8, node["start"])
                elseif typename == "Int16"
                    modelVariables[index].start = parse(fmi3Int16, node["start"])
                elseif typename == "UInt16"
                    modelVariables[index].start = parse(fmi3UInt16, node["start"])
                elseif typename == "Int32"
                    modelVariables[index].start = parse(fmi3Int32, node["start"])
                elseif typename == "UInt32"
                    modelVariables[index].start = parse(fmi3UInt32, node["start"])
                elseif typename == "Int64"
                    modelVariables[index].start = parse(fmi3Int64, node["start"])
                elseif typename == "UInt64"
                    modelVariables[index].start = parse(fmi3UInt64, node["start"]) 
                elseif typename == "Boolean"
                    modelVariables[index].start = parseFMI3Boolean(node["start"])
                elseif typename == "Binary"
                    modelVariables[index].start = pointer(node["start"])
                elseif typename == "String"
                    modelVariables[index].start = parse(fmi3String, node["start"])
                elseif typename == "Enum"
                    for i in 1:length(md.enumerations)
                        if modelVariables[index].declaredType == md.enumerations[i][1] # identify the enum by the name
                            modelVariables[index].start = md.enumerations[i][1 + parse(Int, node["start"])] # find the enum value and set it
                        end
                    end
                end
            end
        end

        if haskey(node, "derivative") && (typename == "Float32" || typename == "Float64")
            modelVariables[index].derivative = parse(fmi3ValueReference, node["derivative"])
        end
        
        if haskey(node, "reinit") && (typename == "Float32" || typename == "Float64")
            modelVariables[index].reinit = parseFMI3Boolean(node["reinit"])
        end
        
        md.stringValueReferences[name] = valueReference

        index += 1
    end
    md.numberOfContinuousStates = length(md.stateValueReferences)
    modelVariables
end

# Parses the model variables of the FMU model description.
function parseModelStructure(nodes::EzXML.Node, md::fmi3ModelDescription)
    @assert (nodes.name == "ModelStructure") "Wrong section name."
    md.modelStructure.continuousStateDerivatives = []
    md.modelStructure.initialUnknowns = []
    md.modelStructure.eventIndicators = []
    md.modelStructure.outputs = []
    for node in eachelement(nodes)
        if haskey(node, "valueReference")
            varDep = parseDependencies(node)
            if node.name == "InitialUnknown"
                push!(md.modelStructure.initialUnknowns, varDep)
            elseif node.name == "EventIndicator"
                md.numberOfEventIndicators += 1
                push!(md.modelStructure.eventIndicators)
                # TODO parse valueReferences to another array
            elseif node.name == "ContinuousStateDerivative"

                # find states and derivatives^
                derSV = fmi3ModelVariablesForValueReference(md, fmi3ValueReference(fmi3parseInteger(node["valueReference"])))[1]
                # derSV = md.modelVariables[varDep.index]
                derVR = derSV.valueReference
                stateVR = md.modelVariables[derSV.derivative].valueReference
    
                if stateVR ∉ md.stateValueReferences
                    push!(md.stateValueReferences, stateVR)
                end
                if derVR ∉ md.derivativeValueReferences
                    push!(md.derivativeValueReferences, derVR)
                end
    
                push!(md.modelStructure.continuousStateDerivatives, varDep)
            elseif node.name =="Output"
                # find outputs
                outVR = fmi3ValueReference(fmi3parseInteger(node["valueReference"]))
                
                if outVR ∉ md.outputValueReferences
                    push!(md.outputValueReferences, outVR)
                end

                push!(md.modelStructure.outputs, varDep)
            else
                @warn "Unknown entry in `ModelStructure` named `$(node.name)`."
            end
        else 
            @warn "Invalid entry for node `$(node.name)` in `ModelStructure`, missing entry `valueReference`."
        end
    end
end

function parseDependencies(node::EzXML.Node)
    varDep = fmi3VariableDependency(fmi3ValueReference(fmi3parseInteger(node["valueReference"])))

    if haskey(node, "dependencies")
        dependencies = node["dependencies"]
        if length(dependencies) > 0
            dependenciesSplit = split(dependencies, " ")
            if length(dependenciesSplit) > 0
                varDep.dependencies = collect(parse(UInt, e) for e in dependenciesSplit)
            end
        end
    end 

    if haskey(node, "dependenciesKind")
        dependenciesKind = node["dependenciesKind"]
        if length(dependenciesKind) > 0
            dependenciesKindSplit = split(dependenciesKind, " ")
            if length(dependenciesKindSplit) > 0
                varDep.dependenciesKind = collect(fmi3StringToDependencyKind(e) for e in dependenciesKindSplit)
            end
        end
    end

    if varDep.dependencies !== nothing && varDep.dependenciesKind !== nothing
        if length(varDep.dependencies) != length(varDep.dependenciesKind)
            @warn "Length of field dependencies ($(length(varDep.dependencies))) doesn't match length of dependenciesKind ($(length(varDep.dependenciesKind)))."   
        end
    end

    return varDep
end 

function parseContinuousStateDerivative(nodes::EzXML.Node, md::fmi3ModelDescription)
    @assert (nodes.name == "ContinuousStateDerivative") "Wrong element name."
    md.modelStructure.derivatives = []
    for node in eachelement(nodes)
        if node.name == "InitialUnknown"
            if haskey(node, "index")
                varDep = parseUnknwon(node)

                # find states and derivatives
                derSV = md.modelVariables[varDep.index]
                derVR = derSV.valueReference
                stateVR = md.modelVariables[derSV.derivative].valueReference

                if stateVR ∉ md.stateValueReferences
                    push!(md.stateValueReferences, stateVR)
                end
                if derVR ∉ md.derivativeValueReferences
                    push!(md.derivativeValueReferences, derVR)
                end

                push!(md.modelStructure.derivatives, varDep)
            else 
                @warn "Invalid entry for node `Unknown` in `ModelStructure`, missing entry `index`."
            end
        elseif node.name == "EventIndicator"
            md.numberOfEventIndicators += 1
            # TODO parse valueReferences to another array
        else
            @warn "Unknown entry in `ModelStructure.Derivatives` named `$(node.name)`."
        end 
    end
end

# Parses a real value represented by a string.
function fmi3parseFloat(s::Union{String, SubString{String}}; onfail=nothing)
    if onfail === nothing
        return parse(fmi3Float64, s)
    else
        try
            return parse(fmi3Float64, s)
        catch
            return onfail
        end
    end
end

function fmi3parseNodeFloat(node, key; onfail=nothing)
    if haskey(node, key)
        return fmi3parseFloat(node[key]; onfail=onfail)
    else
        return onfail
    end
end

# Parses a Bool value represented by a string.
function fmi3parseBoolean(s::Union{String, SubString{String}}; onfail=nothing)
    if s == "true"
        return true
    elseif s == "false"
        return false
    else
        @assert onfail !== nothing ["parseBoolean(...) unknown boolean value '$s'."]
        return onfail
    end
end

function fmi3parseNodeBoolean(node, key; onfail=nothing)
    if haskey(node, key)
        return fmi3parseBoolean(node[key]; onfail=onfail)
    else
        return onfail
    end
end

# Parses an Integer value represented by a string.
function fmi3parseInteger(s::Union{String, SubString{String}}; onfail=nothing)
    if onfail === nothing
        return parse(Int, s)
    else
        try
            return parse(Int, s)
        catch
            return onfail
        end
    end
end

function fmi3parseNodeInteger(node, key; onfail=nothing)
    if haskey(node, key)
        return fmi3parseInteger(node[key]; onfail=onfail)
    else
        return onfail
    end
end

function fmi3parseNodeString(node, key; onfail=nothing)
    if haskey(node, key)
        return node[key]
    else
        return onfail
    end
end

# Parses a fmi3Boolean value represented by a string.
function parseFMI3Boolean(s::Union{String, SubString{String}})
    if fmi3parseBoolean(s)
        return fmi3True
    else
        return fmi3False
    end
end

# Parses a Bool value represented by a string.
function fmi3parseArrayValueReferences(s::Union{String, SubString{String}})
    references = Array{fmi3ValueReference}(undef, 0)
    substrings = split(s, " ")

    for string in substrings
        push!(references, parse(fmi3ValueReferenceFormat, string))
    end
    
    return references
end

#=
Read all enumerations from the modeldescription and store them in a matrix. First entries are the enum names
-------------------------------------------
Example:
"enum1name" "value1"    "value2"
"enum2name" "value1"    "value2"
=#
# TODO unused
function fmi3createEnum(node::EzXML.Node)
    enum = 1
    idx = 1
    enumerations = []
    for simpleType in eachelement(node)
        name = simpleType["name"]
        for type in eachelement(simpleType)
            if type.name == "Enumeration"
                enum = []
                push!(enum, name)
                for item in eachelement(type)
                    push!(enum, item["name"])
                end
                push!(enumerations, enum)
            end
        end
    end
    enumerations
end

################################
# [Sec. 2] get value functions #
################################

"""
Returns startTime from DefaultExperiment if defined else defaults to nothing.
"""
function fmi3GetDefaultStartTime(md::fmi3ModelDescription)
    if md.defaultExperiment === nothing 
        return nothing
    end
    return md.defaultExperiment.startTime
end

"""
Returns stopTime from DefaultExperiment if defined else defaults to nothing.
"""
function fmi3GetDefaultStopTime(md::fmi3ModelDescription)
    if md.defaultExperiment === nothing 
        return nothing
    end
    return md.defaultExperiment.stopTime
end

"""
Returns tolerance from DefaultExperiment if defined else defaults to nothing.
"""
function fmi3GetDefaultTolerance(md::fmi3ModelDescription)
    if md.defaultExperiment === nothing 
        return nothing
    end
    return md.defaultExperiment.tolerance
end

"""
Returns stepSize from DefaultExperiment if defined else defaults to nothing.
"""
function fmi3GetDefaultStepSize(md::fmi3ModelDescription)
    if md.defaultExperiment === nothing 
        return nothing
    end
    return md.defaultExperiment.stepSize
end

"""
Returns the tag 'modelName' from the model description.
"""
function fmi3GetModelName(md::fmi3ModelDescription)#, escape::Bool = true)
    md.modelName
end

"""
Returns the tag 'instantionToken' from the model description.
"""
function fmi3GetInstantiationToken(md::fmi3ModelDescription)
    md.instantiationToken
end

"""
Returns the tag 'generationtool' from the model description.
"""
function fmi3GetGenerationTool(md::fmi3ModelDescription)
    md.generationTool
end

"""
Returns the tag 'generationdateandtime' from the model description.
"""
function fmi3GetGenerationDateAndTime(md::fmi3ModelDescription)
    md.generationDateAndTime
end

"""
Returns the tag 'varaiblenamingconvention' from the model description.
"""
function fmi3GetVariableNamingConvention(md::fmi3ModelDescription)
    md.variableNamingConvention
end

"""
Returns the number of EventIndicators from the model description.
"""
function fmi3GetNumberOfEventIndicators(md::fmi3ModelDescription)
    md.numberOfEventIndicators
end

"""
Returns true, if the FMU supports co simulation
"""
function fmi3IsCoSimulation(md::fmi3ModelDescription)
    return( md.coSimulation !== nothing)
end

"""
Returns true, if the FMU supports model exchange
"""
function fmi3IsModelExchange(md::fmi3ModelDescription)
    return( md.modelExchange !== nothing)
end
"""
Returns true, if the FMU supports scheduled execution
"""
function fmi3IsScheduledExecution(md::fmi3ModelDescription)
    return( md.scheduledExecution !== nothing)
end

##################################
# [Sec. 3] information functions #
##################################

"""
Returns the tag 'modelIdentifier' from CS or ME section.
"""
function fmi3GetModelIdentifier(md::fmi3ModelDescription)
    if fmi3IsCoSimulation(md)
        return md.coSimulation.modelIdentifier
    elseif fmi3IsModelExchange(md)
        return md.modelExchange.modelIdentifier
    else
        @assert false "fmi3GetModelName(...): FMU does not support ME or CS!"
    end
end

"""
Returns true, if the FMU supports the getting/setting of states
"""
function fmi3CanGetSetState(md::fmi3ModelDescription)
    return (md.coSimulation !== nothing && md.coSimulation.canGetAndSetFMUstate) || (md.modelExchange !== nothing && md.modelExchange.canGetAndSetFMUstate)

end

"""
Returns true, if the FMU state can be serialized
"""
function fmi3CanSerializeFMUState(md::fmi3ModelDescription)
    return (md.coSimulation !== nothing && md.coSimulation.canSerializeFMUstate) || (md.modelExchange !== nothing && md.modelExchange.canSerializeFMUstate)

end

"""
Returns true, if the FMU provides directional derivatives
"""
function fmi3ProvidesDirectionalDerivatives(md::fmi3ModelDescription)
    return (md.coSimulation !== nothing && md.coSimulation.providesDirectionalDerivatives) || (md.modelExchange !== nothing && md.modelExchange.providesDirectionalDerivatives)
end

"""
Returns true, if the FMU provides adjoint derivatives
"""
function fmi3ProvidesAdjointDerivatives(md::fmi3ModelDescription)
    return (md.coSimulation !== nothing && md.coSimulation.providesAdjointDerivatives) || (md.modelExchange !== nothing && md.modelExchange.providesAdjointDerivatives)

end<|MERGE_RESOLUTION|>--- conflicted
+++ resolved
@@ -116,11 +116,7 @@
             md.defaultExperiment = fmi3ModelDescriptionDefaultExperiment()
             md.defaultExperiment.startTime  = parseNodeReal(node, "startTime")
             md.defaultExperiment.stopTime   = parseNodeReal(node, "stopTime")
-<<<<<<< HEAD
-            md.defaultExperiment.tolerance  = parseNodeReal(node, "tolerance")
-=======
             md.defaultExperiment.tolerance  = parseNodeReal(node, "tolerance"; onfail = md.defaultExperiment.tolerance)
->>>>>>> d0ca8ca2
             md.defaultExperiment.stepSize   = parseNodeReal(node, "stepSize")
         end
     end
@@ -157,7 +153,6 @@
     for node in eachelement(nodes)
         name = node["name"]
         valueReference = parse(fmi3ValueReference, (node["valueReference"]))
-<<<<<<< HEAD
         
         # type node
         typenode = nothing
@@ -208,12 +203,6 @@
             modelVariables[index].description = node["description"]
         end
 
-=======
-        causality = nothing 
-        variability = nothing 
-        initial = nothing
-
->>>>>>> d0ca8ca2
         if haskey(node, "causality")
             causality = fmi3StringToCausality(node["causality"])
 
@@ -228,27 +217,9 @@
             variability = fmi3StringToVariability(node["variability"])
         end
 
-<<<<<<< HEAD
         if haskey(node, "canHandleMultipleSetPerTimeInstant")
             modelVariables[index].canHandleMultipleSetPerTimeInstant = fmi3parseBoolean(node["canHandleMultipleSetPerTimeInstant"])
         end
-=======
-        if haskey(node, "initial")
-            initial = fmi3StringToInitial(node["initial"])
-        end
-        
-        modelVariables[index] = fmi3ModelVariable(name, valueReference, causality, variability, initial)
-
-        if !(valueReference in md.valueReferences)
-            push!(md.valueReferences, valueReference)
-        end
-
-        if haskey(node, "description")
-            modelVariables[index].description = node["description"]
-        end
-        
-        modelVariables[index].datatype = fmi3SetDatatypeVariables(node, md)
->>>>>>> d0ca8ca2
 
         if haskey(node, "annotations")
             modelVariables[index].annotations = node["annotations"]
