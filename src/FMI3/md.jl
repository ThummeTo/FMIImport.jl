--- conflicted
+++ resolved
@@ -994,9 +994,6 @@
 end
 
 """
-<<<<<<< HEAD
-TODO
-=======
 
     fmi3GetNumberOfStates(md::fmi3ModelDescription)
 
@@ -1007,19 +1004,15 @@
 
 # Returns
 - Returns the length of the `md.valueReferences::Array{fmi3ValueReference}` corresponding to the number of states of the FMU.
->>>>>>> 431f6158
 """
 function fmi3GetNumberOfStates(md::fmi3ModelDescription)
     length(md.stateValueReferences)
 end
 
 """
-<<<<<<< HEAD
-=======
 
     fmi3IsCoSimulation(md::fmi3ModelDescription)
 
->>>>>>> 431f6158
 Returns true, if the FMU supports co simulation
 
 # Arguments
@@ -1068,9 +1061,6 @@
 ##################################
 
 """
-<<<<<<< HEAD
-TODO
-=======
 
     fmi3DependenciesSupported(md::fmi3ModelDescription)
 
@@ -1081,7 +1071,6 @@
 
 # Returns
 - `::Bool`: Returns true, if the FMU model description contains `dependency` information.
->>>>>>> 431f6158
 """
 function fmi3DependenciesSupported(md::fmi3ModelDescription)
     if md.modelStructure === nothing
@@ -1092,9 +1081,6 @@
 end
 
 """
-<<<<<<< HEAD
-TODO
-=======
 
     fmi3DerivativeDependenciesSupported(md::fmi3ModelDescription)
 
@@ -1105,7 +1091,6 @@
 
 # Returns
 - `::Bool`: Returns true, if the FMU model description contains `dependency` information for `derivatives`.
->>>>>>> 431f6158
 """
 function fmi3DerivativeDependenciesSupported(md::fmi3ModelDescription)
     if !fmi3DependenciesSupported(md)
@@ -1120,11 +1105,6 @@
     return true
 end
 
-<<<<<<< HEAD
-"""
-Returns the tag 'modelIdentifier' from CS or ME section.
-"""
-=======
 """
 
     fmi3GetModelIdentifier(md::fmi3ModelDescription; type=nothing)
@@ -1142,7 +1122,6 @@
 - `md.coSimulation.modelIdentifier::String`: Returns the tag `modelIdentifier` from CoSimulation section.
 - `md.scheduledExecution.modelIdentifier::String`: Returns the tag `modelIdentifier` from ScheduledExecution section.
 """
->>>>>>> 431f6158
 function fmi3GetModelIdentifier(md::fmi3ModelDescription; type=nothing)
 
     if type === nothing
@@ -1232,9 +1211,6 @@
 end
 
 """
-<<<<<<< HEAD
-TODO
-=======
 
     fmi3GetValueReferencesAndNames(md::fmi3ModelDescription; vrs=md.valueReferences)
 
@@ -1248,7 +1224,6 @@
 
 # Returns
 - `dict::Dict{fmi3ValueReference, Array{String}}`: Returns a dictionary that constructs a hash table with keys of type fmi3ValueReference and values of type Array{String}.
->>>>>>> 431f6158
 """
 function fmi3GetValueReferencesAndNames(md::fmi3ModelDescription; vrs=md.valueReferences)
     dict = Dict{fmi3ValueReference, Array{String}}()
@@ -1258,8 +1233,6 @@
     return dict
 end
 
-<<<<<<< HEAD
-=======
 """
 
     fmi3GetValueReferencesAndNames(fmu::FMU3)
@@ -1272,15 +1245,11 @@
 # Returns
 - `dict::Dict{fmi3ValueReference, Array{String}}`: Returns a dictionary that constructs a hash table with keys of type fmi3ValueReference and values of type Array{String}.
 """
->>>>>>> 431f6158
 function fmi3GetValueReferencesAndNames(fmu::FMU3)
     fmi3GetValueReferencesAndNames(fmu.modelDescription)
 end
 
 """
-<<<<<<< HEAD
-TODO
-=======
 
     fmi3GetNames(md::fmi3ModelDescription; vrs=md.valueReferences, mode=:first)
 
@@ -1295,7 +1264,6 @@
 
 # Returns
 - `names::Array{String}`: Returns a array of names corresponding to value references `vrs`
->>>>>>> 431f6158
 """
 function fmi3GetNames(md::fmi3ModelDescription; vrs=md.valueReferences, mode=:first)
     names = []
@@ -1317,8 +1285,6 @@
     return names
 end
 
-<<<<<<< HEAD
-=======
 """
 
     fmi3GetNames(fmu::FMU3; vrs=md.valueReferences, mode=:first)
@@ -1335,15 +1301,11 @@
 # Returns
 - `names::Array{String}`: Returns a array of names corresponding to value references `vrs`
 """
->>>>>>> 431f6158
 function fmi3GetNames(fmu::FMU3; kwargs...)
     fmi3GetNames(fmu.modelDescription; kwargs...)
 end
 
 """
-<<<<<<< HEAD
-TODO
-=======
 
     fmi3GetModelVariableIndices(md::fmi3ModelDescription; vrs=md.valueReferences)
 
@@ -1357,7 +1319,6 @@
 
 # Returns
 - `names::Array{Integer}`: Returns a array of indices corresponding to value references `vrs`
->>>>>>> 431f6158
 """
 function fmi3GetModelVariableIndices(md::fmi3ModelDescription; vrs=md.valueReferences)
     indices = []
@@ -1372,9 +1333,6 @@
 end
 
 """
-<<<<<<< HEAD
-TODO
-=======
 
     fmi3GetInputValueReferencesAndNames(md::fmi3ModelDescription)
 
@@ -1385,14 +1343,11 @@
 
 # Returns
 - `dict::Dict{fmi3ValueReference, Array{String}}`: Returns a dictionary that constructs a hash table with keys of type fmi3ValueReference and values of type Array{String}. So returns a dict with (vrs, names of inputs)
->>>>>>> 431f6158
 """
 function fmi3GetInputValueReferencesAndNames(md::fmi3ModelDescription)
     fmi3GetValueReferencesAndNames(md::fmi3ModelDescription; vrs=md.inputValueReferences)
 end
 
-<<<<<<< HEAD
-=======
 """
 
     fmi3GetInputValueReferencesAndNames(fmu::FMU3)
@@ -1405,15 +1360,11 @@
 # Returns
 - `dict::Dict{fmi3ValueReference, Array{String}}`: Returns a dictionary that constructs a hash table with keys of type fmi3ValueReference and values of type Array{String}. So returns a dict with (vrs, names of inputs)
 """
->>>>>>> 431f6158
 function fmi3GetInputValueReferencesAndNames(fmu::FMU3)
     fmi3GetInputValueReferencesAndNames(fmu.modelDescription)
 end
 
 """
-<<<<<<< HEAD
-TODO
-=======
 
     fmi3GetInputNames(md::fmi3ModelDescription; vrs=md.inputvalueReferences, mode=:first)
 
@@ -1428,14 +1379,11 @@
 
 # Returns
 - `names::Array{String}`: Returns a array of names corresponding to value references `vrs`
->>>>>>> 431f6158
 """
 function fmi3GetInputNames(md::fmi3ModelDescription; kwargs...)
     fmi3GetNames(md; vrs=md.inputValueReferences, kwargs...)
 end
 
-<<<<<<< HEAD
-=======
 """
 
     fmi3GetInputNames(fmu::FMU3; vrs=md.inputValueReferences, mode=:first)
@@ -1452,15 +1400,11 @@
 # Returns
 - `names::Array{String}`: Returns a array of names corresponding to value references `vrs`
 """
->>>>>>> 431f6158
 function fmi3GetInputNames(fmu::FMU3; kwargs...)
     fmi3GetInputNames(fmu.modelDescription; kwargs...)
 end
 
 """
-<<<<<<< HEAD
-TODO
-=======
 
     fmi3GetOutputValueReferencesAndNames(md::fmi3ModelDescription)
 
@@ -1474,14 +1418,11 @@
 
 # Returns
 - `dict::Dict{fmi3ValueReference, Array{String}}`: Returns a dictionary that constructs a hash table with keys of type fmi3ValueReference and values of type Array{String}.So returns a dict with (vrs, names of outputs)
->>>>>>> 431f6158
 """
 function fmi3GetOutputValueReferencesAndNames(md::fmi3ModelDescription)
     fmi3GetValueReferencesAndNames(md::fmi3ModelDescription; vrs=md.outputValueReferences)
 end
 
-<<<<<<< HEAD
-=======
 """
 
     fmi3GetOutputValueReferencesAndNames(fmu::FMU3)
@@ -1497,15 +1438,11 @@
 # Returns
 - `dict::Dict{fmi3ValueReference, Array{String}}`: Returns a dictionary that constructs a hash table with keys of type fmi3ValueReference and values of type Array{String}.So returns a dict with (vrs, names of outputs)
 """
->>>>>>> 431f6158
 function fmi3GetOutputValueReferencesAndNames(fmu::FMU3)
     fmi3GetOutputValueReferencesAndNames(fmu.modelDescription)
 end
 
 """
-<<<<<<< HEAD
-TODO
-=======
 
     fmi3GetOutputNames(md::fmi3ModelDescription; vrs=md.outputvalueReferences, mode=:first)
 
@@ -1520,14 +1457,11 @@
 
 # Returns
 - `names::Array{String}`: Returns a array of names corresponding to value references `vrs`
->>>>>>> 431f6158
 """
 function fmi3GetOutputNames(md::fmi3ModelDescription; kwargs...)
     fmi3GetNames(md; vrs=md.outputValueReferences, kwargs...)
 end
 
-<<<<<<< HEAD
-=======
 """
 
     fmi3GetOutputNames(fmu::FMU3; vrs=md.outputvalueReferences, mode=:first)
@@ -1544,15 +1478,11 @@
 # Returns
 - `names::Array{String}`: Returns a array of names corresponding to value references `vrs`
 """
->>>>>>> 431f6158
 function fmi3GetOutputNames(fmu::FMU3; kwargs...)
     fmi3GetOutputNames(fmu.modelDescription; kwargs...)
 end
 
 """
-<<<<<<< HEAD
-TODO
-=======
 
     fmi3GetParameterValueReferencesAndNames(md::fmi3ModelDescription)
 
@@ -1565,14 +1495,11 @@
 - `dict::Dict{fmi3ValueReference, Array{String}}`: Returns a dictionary that constructs a hash table with keys of type fmi3ValueReference and values of type Array{String}. So returns a dict with (vrs, names of parameters).
 
 See also ['fmi3GetValueReferencesAndNames'](@ref).
->>>>>>> 431f6158
 """
 function fmi3GetParameterValueReferencesAndNames(md::fmi3ModelDescription)
     fmi3GetValueReferencesAndNames(md::fmi3ModelDescription; vrs=md.parameterValueReferences)
 end
 
-<<<<<<< HEAD
-=======
 """
 
     fmi3GetParameterValueReferencesAndNames(fmu::FMU3)
@@ -1587,16 +1514,10 @@
 
 See also ['fmi3GetValueReferencesAndNames'](@ref).
 """
->>>>>>> 431f6158
 function fmi3GetParameterValueReferencesAndNames(fmu::FMU3)
     fmi3GetParameterValueReferencesAndNames(fmu.modelDescription)
 end
 
-<<<<<<< HEAD
-
-"""
-TODO
-=======
 """
 
     fmi3GetParameterNames(md::fmi3ModelDescription; vrs=md.parameterValueReferences, mode=:first)
@@ -1614,104 +1535,11 @@
 - `names::Array{String}`: Returns a array of names corresponding to parameter value references `vrs`
 
 See also ['fmi3GetNames'](@ref).
->>>>>>> 431f6158
 """
 function fmi3GetParameterNames(md::fmi3ModelDescription; kwargs...)
     fmi3GetNames(md; vrs=md.parameterValueReferences, kwargs...)
 end
 
-<<<<<<< HEAD
-function fmi3GetParameterNames(fmu::FMU3; kwargs...)
-    fmi3GetParameterNames(fmu.modelDescription; kwargs...)
-end
-
-"""
-TODO
-"""
-function fmi3GetStateValueReferencesAndNames(md::fmi3ModelDescription)
-    fmi3GetValueReferencesAndNames(md::fmi3ModelDescription; vrs=md.stateValueReferences)
-end
-
-function fmi3GetStateValueReferencesAndNames(fmu::FMU3)
-    fmi3GetStateValueReferencesAndNames(fmu.modelDescription)
-end
-
-"""
-TODO
-"""
-function fmi3GetStateNames(md::fmi3ModelDescription; kwargs...)
-    fmi3GetNames(md; vrs=md.stateValueReferences, kwargs...)
-end
-
-function fmi3GetStateNames(fmu::FMU3; kwargs...)
-    fmi3GetStateNames(fmu.modelDescription; kwargs...)
-end
-
-"""
-TODO
-"""
-function fmi3GetDerivateValueReferencesAndNames(md::fmi3ModelDescription)
-    fmi3GetValueReferencesAndNames(md::fmi3ModelDescription; vrs=md.derivativeValueReferences)
-end
-
-function fmi3GetDerivateValueReferencesAndNames(fmu::FMU3)
-    fmi3GetDerivateValueReferencesAndNames(fmu.modelDescription)
-end
-
-"""
-TODO
-"""
-function fmi3GetDerivativeNames(md::fmi3ModelDescription; kwargs...)
-    fmi3GetNames(md; vrs=md.derivativeValueReferences, kwargs...)
-end
-
-function fmi3GetDerivativeNames(fmu::FMU3; kwargs...)
-    fmi3GetDerivativeNames(fmu.modelDescription; kwargs...)
-end
-
-"""
-TODO
-"""
-function fmi3GetNamesAndDescriptions(md::fmi3ModelDescription)
-    Dict(md.modelVariables[i].name => md.modelVariables[i].description for i = 1:length(md.modelVariables))
-end
-
-function fmi3GetNamesAndDescriptions(fmu::FMU3)
-    fmi3GetNamesAndDescriptions(fmu.modelDescription)
-end
-
-"""
-TODO
-"""
-function fmi3GetNamesAndUnits(md::fmi3ModelDescription)
-    Dict(md.modelVariables[i].name => fmi3GetUnit(md.modelVariables[i]) for i = 1:length(md.modelVariables))
-end
-
-function fmi3GetNamesAndUnits(fmu::FMU3)
-    fmi3GetNamesAndUnits(fmu.modelDescription)
-end
-
-"""
-TODO
-"""
-function fmi3GetNamesAndInitials(md::fmi3ModelDescription)
-    Dict(md.modelVariables[i].name => fmi3GetInitial(md.modelVariables[i]) for i = 1:length(md.modelVariables))
-end
-
-function fmi3GetNamesAndInitials(fmu::FMU3)
-    fmi3GetNamesAndInitials(fmu.modelDescription)
-end
-
-"""
-TODO
-"""
-function fmi3GetInputNamesAndStarts(md::fmi3ModelDescription)
-
-    inputIndices = fmi3GetModelVariableIndices(md; vrs=md.inputValueReferences)
-    Dict(md.modelVariables[i].name => fmi3GetStartValue(md.modelVariables[i]) for i in inputIndices)
-end
-
-=======
 """
 
     fmi3GetParameterNames(fmu::FMU3; vrs=md.parameterValueReferences, mode=:first)
@@ -1751,7 +1579,6 @@
 function fmi3GetStateValueReferencesAndNames(md::fmi3ModelDescription)
     fmi3GetValueReferencesAndNames(md::fmi3ModelDescription; vrs=md.stateValueReferences)
 end
-
 """
 
     fmi3GetStateValueReferencesAndNames(fmu::FMU3)
@@ -2024,7 +1851,6 @@
 - `dict::Dict{String, Array{fmi3ValueReferenceFormat}}`: Returns a dictionary that constructs a hash table with keys of type String and values of type fmi3ValueReferenceFormat. So returns a dict with ( `md.modelVariables[i].name::String`, `starts:: Array{fmi3ValueReferenceFormat}` ). (Creates a tuple (name, starts) for each i in inputIndices)
 See also ['fmi3GetStartValue'](@ref).
 """
->>>>>>> 431f6158
 function fmi3GetInputNamesAndStarts(fmu::FMU3)
     fmi3GetInputNamesAndStarts(fmu.modelDescription)
 end