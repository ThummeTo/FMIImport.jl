--- conflicted
+++ resolved
@@ -1276,9 +1276,6 @@
 end
 
 """
-<<<<<<< HEAD
-TODO
-=======
 
     fmi3GetStartValue(md::fmi3ModelDescription, vrs::fmi3ValueReferenceFormat = md.valueReferences)
 
@@ -1296,7 +1293,6 @@
 # Source
 - FMISpec3.0 Link: [https://fmi-standard.org/](https://fmi-standard.org/)
 - FMISpec3.0: 2.4.7 Model Variables
->>>>>>> 431f6158
 """
 function fmi3GetStartValue(md::fmi3ModelDescription, vrs::fmi3ValueReferenceFormat = md.valueReferences)
 
@@ -1322,9 +1318,6 @@
 end
 
 """
-<<<<<<< HEAD
-Returns the start/default value for a given value reference.
-=======
 
     fmi3GetStartValue(fmu::FMU3, vrs::fmi3ValueReferenceFormat = fmu.modelDescription.valueReferences)
 
@@ -1342,17 +1335,12 @@
 # Source
 - FMISpec3.0 Link: [https://fmi-standard.org/](https://fmi-standard.org/)
 - FMISpec3.0: 2.4.7 Model Variables
->>>>>>> 431f6158
 """
 function fmi3GetStartValue(fmu::FMU3, vrs::fmi3ValueReferenceFormat = fmu.modelDescription.valueReferences)
     fmi3GetStartValue(fmu.modelDescription, vrs)
 end
 
 """
-<<<<<<< HEAD
-Returns the start/default value for a given value reference.
-
-=======
 
     fmi3GetStartValue(c::FMU3Instance, vrs::fmi3ValueReferenceFormat = c.fmu.modelDescription.valueReferences)
 
@@ -1370,7 +1358,6 @@
 # Source
 - FMISpec3.0 Link: [https://fmi-standard.org/](https://fmi-standard.org/)
 - FMISpec3.0: 2.4.7 Model Variables
->>>>>>> 431f6158
 """
 function fmi3GetStartValue(c::FMU3Instance, vrs::fmi3ValueReferenceFormat = c.fmu.modelDescription.valueReferences)
 
@@ -1396,11 +1383,7 @@
         # elseif mvs[1]._Enumeration != nothing
         #     push!(starts, mvs[1]._Enumeration.start)
         # else
-<<<<<<< HEAD
-        #     @assert false "fmi2GetStartValue(...): Value reference $(vr) has no data type."
-=======
         #     @assert false "fmi3GetStartValue(...): Value reference $(vr) has no data type."
->>>>>>> 431f6158
         # end
     end
 
@@ -1413,10 +1396,6 @@
 
 """
 
-<<<<<<< HEAD
-Returns the start/default value for a given value reference.
-
-=======
     fmi3GetStartValue(mv::fmi3ModelVariable)
 
 Returns the start/default value for a given value reference.
@@ -1437,7 +1416,6 @@
 # Source
 - FMISpec3.0 Link: [https://fmi-standard.org/](https://fmi-standard.org/)
 - FMISpec3.0: 2.4.7 Model Variables
->>>>>>> 431f6158
 """
 
 function fmi3GetStartValue(mv::fmi3ModelVariable)
@@ -1458,30 +1436,10 @@
 end
 
 """
-<<<<<<< HEAD
 TODO
 """
 function fmi3GetUnit(mv::fmi3ModelVariable)
     if mv._Float != nothing
-=======
-
-    fmi3GetUnit(mv::fmi3ModelVariable)
-
-Returns the `unit` entry of the corresponding model variable.
-
-# Arguments
-- `mv::fmi3ModelVariable`: The “ModelVariables” element consists of an ordered set of “ModelVariable” elements. A “ModelVariable” represents a variable of primitive type, like a real or integer variable.
-
-# Returns
-- `mv._Float.unit`: Returns the `unit` entry of the corresponding ScalarVariable representing a variable of the primitive type Real. Otherwise `nothing` is returned.
-# Source
-- FMISpec3.0 Link: [https://fmi-standard.org/](https://fmi-standard.org/)
-- FMISpec3.0: 2.4.7 Model Variables
-
-"""
-function fmi3GetUnit(mv::fmi3ModelVariable)
-    if mv._Float !== nothing
->>>>>>> 431f6158
         return mv._Float.unit
     else
         return nothing
@@ -1489,7 +1447,6 @@
 end
 
 """
-<<<<<<< HEAD
 TODO
 """
 function fmi3GetInitial(mv::fmi3ModelVariable)
@@ -1537,7 +1494,33 @@
     end
 
     nothing
-=======
+end
+
+"""
+
+    fmi3GetUnit(mv::fmi3ModelVariable)
+
+Returns the `unit` entry of the corresponding model variable.
+
+# Arguments
+- `mv::fmi3ModelVariable`: The “ModelVariables” element consists of an ordered set of “ModelVariable” elements. A “ModelVariable” represents a variable of primitive type, like a real or integer variable.
+
+# Returns
+- `mv._Float.unit`: Returns the `unit` entry of the corresponding ScalarVariable representing a variable of the primitive type Real. Otherwise `nothing` is returned.
+# Source
+- FMISpec3.0 Link: [https://fmi-standard.org/](https://fmi-standard.org/)
+- FMISpec3.0: 2.4.7 Model Variables
+
+"""
+function fmi3GetUnit(mv::fmi3ModelVariable)
+    if mv._Float !== nothing
+        return mv._Float.unit
+    else
+        return nothing
+    end
+end
+
+"""
 
     fmi3GetInitial(mv::fmi3ModelVariable)
 
@@ -1555,5 +1538,4 @@
 """
 function fmi3GetInitial(mv::fmi3ModelVariable)
     return mv.initial
->>>>>>> 431f6158
 end