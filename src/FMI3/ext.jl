--- conflicted
+++ resolved
@@ -1418,11 +1418,7 @@
 - FMISpec3.0: 2.4.7 Model Variables
 """
 
-<<<<<<< HEAD
-function fmi3GetStartValue(mv::fmi3Variable)
-=======
 function fmi3GetStartValue(mv::fmi3ModelVariable)
->>>>>>> d0ca8ca2
     # TODO check datatype
     # if mv._Real != nothing
     #     return mv._Real.start
@@ -1442,15 +1438,9 @@
 """
 TODO
 """
-<<<<<<< HEAD
-function fmi3GetInitial(mv::fmi3Variable)
-    if hasproperty(variable, :initial)
-        return mv.initial
-=======
 function fmi3GetUnit(mv::fmi3ModelVariable)
     if mv._Float != nothing
         return mv._Float.unit
->>>>>>> d0ca8ca2
     else
         return nothing
     end
@@ -1459,8 +1449,6 @@
 """
 TODO
 """
-<<<<<<< HEAD
-=======
 function fmi3GetInitial(mv::fmi3ModelVariable)
     return mv.initial
 end
@@ -1468,7 +1456,6 @@
 """
 TODO
 """
->>>>>>> d0ca8ca2
 function fmi3SampleDirectionalDerivative(c::FMU3Instance,
     vUnknown_ref::Array{fmi3ValueReference},
     vKnown_ref::Array{fmi3ValueReference},
@@ -1511,40 +1498,23 @@
 
 """
 
-<<<<<<< HEAD
-    fmi3GetUnit(mv::fmi3Variable)
-=======
     fmi3GetUnit(mv::fmi3ModelVariable)
->>>>>>> d0ca8ca2
 
 Returns the `unit` entry of the corresponding model variable.
 
 # Arguments
-<<<<<<< HEAD
-- `mv::fmi3Variable`: The “ModelVariables” element consists of an ordered set of “ModelVariable” elements. A “ModelVariable” represents a variable of primitive type, like a real or integer variable.
-
-# Returns
-- `mv.unit`: Returns the `unit` entry of the corresponding ModelVariable representing a variable of the primitive type Real. Otherwise `nothing` is returned.
-=======
 - `mv::fmi3ModelVariable`: The “ModelVariables” element consists of an ordered set of “ModelVariable” elements. A “ModelVariable” represents a variable of primitive type, like a real or integer variable.
 
 # Returns
 - `mv._Float.unit`: Returns the `unit` entry of the corresponding ScalarVariable representing a variable of the primitive type Real. Otherwise `nothing` is returned.
->>>>>>> d0ca8ca2
 # Source
 - FMISpec3.0 Link: [https://fmi-standard.org/](https://fmi-standard.org/)
 - FMISpec3.0: 2.4.7 Model Variables
 
 """
-<<<<<<< HEAD
-function fmi3GetUnit(mv::fmi3Variable)
-    if hasproperty(variable, :unit)
-        return mv.unit
-=======
 function fmi3GetUnit(mv::fmi3ModelVariable)
     if mv._Float !== nothing
         return mv._Float.unit
->>>>>>> d0ca8ca2
     else
         return nothing
     end
@@ -1552,40 +1522,20 @@
 
 """
 
-<<<<<<< HEAD
-    fmi3GetInitial(mv::fmi3Variable)
-=======
     fmi3GetInitial(mv::fmi3ModelVariable)
->>>>>>> d0ca8ca2
 
 Returns the `inital` entry of the corresponding model variable.
 
 # Arguments
-<<<<<<< HEAD
-- `mv::fmi3Variable`: The “ModelVariables” element consists of an ordered set of “ModelVariable” elements. A “ModelVariable” represents a variable of primitive type, like a real or integer variable.
-
-# Returns
-- `mv.initial`: Returns the `inital` entry of the corresponding ModelVariable representing a variable of the primitive type Real. Otherwise `nothing` is returned.
-=======
 - `mv::fmi3ModelVariable`: The “ModelVariables” element consists of an ordered set of “ModelVariable” elements. A “ModelVariable” represents a variable of primitive type, like a real or integer variable.
 
 # Returns
 - `mv._Float.initial`: Returns the `inital` entry of the corresponding ModelVariable representing a variable of the primitive type Real. Otherwise `nothing` is returned.
->>>>>>> d0ca8ca2
 
 # Source
 - FMISpec3.0 Link: [https://fmi-standard.org/](https://fmi-standard.org/)
 - FMISpec3.0: 2.4.7 Model Variables
 """
-<<<<<<< HEAD
-function fmi3GetInitial(mv::fmi3Variable)
-    if hasproperty(variable, :initial)
-        return mv.initial
-    else
-        return nothing
-    end
-=======
 function fmi3GetInitial(mv::fmi3ModelVariable)
     return mv.initial
->>>>>>> d0ca8ca2
 end