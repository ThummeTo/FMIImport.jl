--- conflicted
+++ resolved
@@ -230,9 +230,6 @@
 end
 
 """
-<<<<<<< HEAD
-todo
-=======
 
     fmi3GetSolutionState(solution::FMU3Solution, vr::fmi3ValueReferenceFormat; isIndex::Bool=false)
 
@@ -253,7 +250,6 @@
 # Source
 - FMISpec3.0 Link: [https://fmi-standard.org/](https://fmi-standard.org/)
 - FMISpec3.0: 2.2.3 Platform Dependent Definitions 
->>>>>>> 431f6158
 """
 function fmi3GetSolutionState(solution::FMU3Solution, vr::fmi3ValueReferenceFormat; isIndex::Bool=false)
  
@@ -285,9 +281,6 @@
 end
 
 """
-<<<<<<< HEAD
-Todo
-=======
 
     fmi3GetSolutionValue(solution::FMU3Solution, vr::fmi3ValueReferenceFormat; isIndex::Bool=false)
 
@@ -307,7 +300,6 @@
 # Source
 - FMISpec3.0 Link: [https://fmi-standard.org/](https://fmi-standard.org/)
 - FMISpec3.0: 2.2.3 Platform Dependent Definitions 
->>>>>>> 431f6158
 """
 function fmi3GetSolutionValue(solution::FMU3Solution, vr::fmi3ValueReferenceFormat; isIndex::Bool=false)
 
@@ -352,9 +344,6 @@
 end
 
 """
-<<<<<<< HEAD
-Todo
-=======
 
     fmi3GetSolutionTime(solution::FMU3Solution)
 
@@ -371,7 +360,6 @@
 # Source
 - FMISpec3.0 Link: [https://fmi-standard.org/](https://fmi-standard.org/)
 - FMISpec3.0: 2.2.3 Platform Dependent Definitions 
->>>>>>> 431f6158
 """
 function fmi3GetSolutionTime(solution::FMU3Solution)
     if solution.states !== nothing 
