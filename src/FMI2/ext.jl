--- conflicted
+++ resolved
@@ -1170,20 +1170,23 @@
 - FMISpec2.0.2 Link: [https://fmi-standard.org/](https://fmi-standard.org/)
 - FMISpec2.0.2: 2.2.7  Definition of Model Variables (ModelVariables)
 """
-function fmi2GetUnit(mv::Union{fmi2ScalarVariable,fmi2SimpleType})
-<<<<<<< HEAD
-    if typeof(mv)== fmi2ScalarVariable && !isnothing(mv.Real)
-=======
+function fmi2GetUnit(mv::fmi2ScalarVariable)
     if !isnothing(mv.Real)
->>>>>>> b58a25c3
         return mv.Real.unit
-    elseif typeof(mv)== fmi2SimpleType && !isnothing(mv.type)
+    else
+        nothing
+    end
+end
+
+function fmi2GetUnit(mv::fmi2SimpleType)
+    if !isnothing(mv.type)
         return mv.type.unit
     else
         nothing
     end
 end
 
+# ToDo: update Docu!
 """
 
    fmi2GetUnit(md::fmi2ModelDescription, mv::fmi2ScalarVariable)
@@ -1199,7 +1202,7 @@
 - FMISpec2.0.2 Link: [https://fmi-standard.org/](https://fmi-standard.org/)
 - FMISpec2.0.2: 2.2.7  Definition of Model Variables (ModelVariables)
 """
-function fmi2GetUnit(md::fmi2ModelDescription, mv::Union{fmi2ScalarVariable, fmi2SimpleType})
+function fmi2GetUnit(md::fmi2ModelDescription, mv::Union{fmi2ScalarVariable, fmi2SimpleType}) # ToDo: Multiple Dispatch!
     unit_str = fmi2GetUnit(mv)
     if !isnothing(unit_str)
         ui = findfirst(unit -> unit.name == unit_str, md.unitDefinitions)
@@ -1258,15 +1261,7 @@
 - FMISpec2.0.3[p.40]: 2.2.3 Definition of Types (TypeDefinitions)
 """
 function fmi2GetSimpleTypeAttributeStruct(st::fmi2SimpleType)
-<<<<<<< HEAD
     !isnothing(st.type) && return st.type
-=======
-    !isnothing(st.Real) && return st.Real
-    !isnothing(st.Integer) && return st.Integer
-    !isnothing(st.String) && return st.String
-    !isnothing(st.Boolean) && return st.Boolean
-    !isnothing(st.Enumeration) && return st.Enumeration
->>>>>>> b58a25c3
     return nothing 
 end
 
