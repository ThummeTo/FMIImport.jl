 #
# Copyright (c) 2021 Tobias Thummerer, Lars Mikelsons, Josef Kircher
# Licensed under the MIT license. See LICENSE file in the project root for details.
#

# What is included in the file `FMI2_ext.jl` (external/additional functions)?
# - new functions, that are useful, but not part of the FMI-spec (example: `fmi2Load`, `fmi2SampleJacobian`)

using Libdl
using ZipFile
import Downloads

"""

    fmi2Unzip(pathToFMU::String; unpackPath=nothing, cleanup=true)

Create a copy of the .fmu file as a .zip folder and unzips it.
Returns the paths to the zipped and unzipped folders.

# Arguments
- `pathToFMU::String`: The folder path to the .zip folder.

# Keywords
- `unpackPath=nothing`: Via optional argument ```unpackPath```, a path to unpack the FMU can be specified (default: system temporary directory).
- `cleanup=true`: The cleanup option controls whether the temporary directory is automatically deleted when the process exits.

# Returns
- `unzippedAbsPath::String`: Contains the Path to the uzipped Folder.
- `zipAbsPath::String`: Contains the Path to the zipped Folder.

See also [`mktempdir`](https://docs.julialang.org/en/v1/base/file/#Base.Filesystem.mktempdir-Tuple{AbstractString}).
"""
function fmi2Unzip(pathToFMU::String; unpackPath=nothing, cleanup=true)

    fileNameExt = basename(pathToFMU)
    (fileName, fileExt) = splitext(fileNameExt)

    if unpackPath == nothing
        # cleanup=true leads to issues with automatic testing on linux server.
        unpackPath = mktempdir(; prefix="fmijl_", cleanup=cleanup)
    end

    zipPath = joinpath(unpackPath, fileName * ".zip")
    unzippedPath = joinpath(unpackPath, fileName)

    # only copy ZIP if not already there
    if !isfile(zipPath)
        cp(pathToFMU, zipPath; force=true)
    end

    @assert isfile(zipPath) ["fmi2Unzip(...): ZIP-Archive couldn't be copied to `$zipPath`."]

    zipAbsPath = isabspath(zipPath) ?  zipPath : joinpath(pwd(), zipPath)
    unzippedAbsPath = isabspath(unzippedPath) ? unzippedPath : joinpath(pwd(), unzippedPath)

    @assert isfile(zipAbsPath) ["fmi2Unzip(...): Can't deploy ZIP-Archive at `$(zipAbsPath)`."]

    numFiles = 0

    # only unzip if not already done
    if !isdir(unzippedAbsPath)
        mkpath(unzippedAbsPath)

        zarchive = ZipFile.Reader(zipAbsPath)
        for f in zarchive.files
            fileAbsPath = normpath(joinpath(unzippedAbsPath, f.name))

            if endswith(f.name,"/") || endswith(f.name,"\\")
                mkpath(fileAbsPath) # mkdir(fileAbsPath)

                @assert isdir(fileAbsPath) ["fmi2Unzip(...): Can't create directory `$(f.name)` at `$(fileAbsPath)`."]
            else
                # create directory if not forced by zip file folder
                mkpath(dirname(fileAbsPath))

                numBytes = write(fileAbsPath, read(f))

                if numBytes == 0
                    @debug "fmi2Unzip(...): Written file `$(f.name)`, but file is empty."
                end

                @assert isfile(fileAbsPath) ["fmi2Unzip(...): Can't unzip file `$(f.name)` at `$(fileAbsPath)`."]
                numFiles += 1
            end
        end
        close(zarchive)
    end

    @assert isdir(unzippedAbsPath) ["fmi2Unzip(...): ZIP-Archive couldn't be unzipped at `$(unzippedPath)`."]
    @debug "fmi2Unzip(...): Successfully unzipped $numFiles files at `$unzippedAbsPath`."

    (unzippedAbsPath, zipAbsPath)
end

# Checks with dlsym for available function in library.
# Prints an info text and returns C_NULL if not (soft-check).
# TODO used in FMI3_ext.jl too other spot to put it?
function dlsym_opt(libHandle, symbol)
    addr = dlsym(libHandle, symbol; throw_error=false)
    if addr == nothing
        logWarn(fmu, "This FMU does not support function '$symbol'.")
        addr = Ptr{Cvoid}(C_NULL)
    end
    addr
end

"""

    fmi2Load(pathToFMU::String; unpackPath=nothing, type=nothing, cleanup=true)

Sets the properties of the fmu by reading the modelDescription.xml.
Retrieves all the pointers of binary functions.

# Arguments
- `pathToFMU::String`: The folder path to the .fmu file.

# Keywords
- `unpackPath=nothing`: Via optional argument ```unpackPath```, a path to unpack the FMU can be specified (default: system temporary directory).
- `type=nothing`: Defines whether a Co-Simulation or Model Exchange is present
- `cleanup=true`: The cleanup option controls whether the temporary directory is automatically deleted when the process exits.

# Returns
- Returns the instance of the FMU struct.

# Source
- FMISpec2.0.2 Link: [https://fmi-standard.org/](https://fmi-standard.org/)
- FMISpec2.0.2: 2.2.7  Definition of Model Variables (ModelVariables)

See also .
"""
function fmi2Load(pathToFMU::String; unpackPath::Union{String, Nothing}=nothing, type::Union{Symbol, fmi2Type, Nothing}=nothing, cleanup::Bool=true, logLevel::FMULogLevel=FMULogLevelWarn)
    # Create uninitialized FMU
    fmu = FMU2(logLevel)

    if startswith(pathToFMU, "http")
        logInfo(fmu, "Downloading FMU from `$(pathToFMU)`.")
        pathToFMU = Downloads.download(pathToFMU)
    end

    pathToFMU = normpath(pathToFMU)

    # set paths for fmu handling
    (fmu.path, fmu.zipPath) = fmi2Unzip(pathToFMU; unpackPath=unpackPath, cleanup=cleanup)

    # set paths for modelExchangeScripting and binary
    tmpName = splitpath(fmu.path)
    pathToModelDescription = joinpath(fmu.path, "modelDescription.xml")

    # parse modelDescription.xml
    fmu.modelDescription = fmi2LoadModelDescription(pathToModelDescription)
    fmu.modelName = fmu.modelDescription.modelName

    if isa(type, fmi2Type)
        fmu.type = type

    elseif isa(type, Symbol)
        if type == :ME
            fmu.type = fmi2TypeModelExchange
        elseif type == :CS
            fmu.type = fmi2TypeCoSimulation
        else
            @assert "Unknwon type symbol `$(type)`, supported is `:ME` and `:CS`."
        end

    else # type==nothing
        if fmi2IsCoSimulation(fmu.modelDescription) && fmi2IsModelExchange(fmu.modelDescription)
            fmu.type = fmi2TypeCoSimulation
            logInfo(fmu, "fmi2Load(...): FMU supports both CS and ME, using CS as default if nothing specified.")

        elseif fmi2IsCoSimulation(fmu.modelDescription)
            fmu.type = fmi2TypeCoSimulation

        elseif fmi2IsModelExchange(fmu.modelDescription)
            fmu.type = fmi2TypeModelExchange

        else
            @assert false "FMU neither supports ME nor CS."
        end
    end

    fmuName = fmi2GetModelIdentifier(fmu.modelDescription; type=fmu.type) # tmpName[length(tmpName)]

    directoryBinary = ""
    pathToBinary = ""

    directories = []

    fmuExt = ""
    osStr = ""

    juliaArch = Sys.WORD_SIZE
    @assert (juliaArch == 64 || juliaArch == 32) "fmi2Load(...): Unknown Julia Architecture with $(juliaArch)-bit, must be 64- or 32-bit."

    if Sys.iswindows()
        if juliaArch == 64
            directories = [joinpath("binaries", "win64"), joinpath("binaries","x86_64-windows")]
        else
            directories = [joinpath("binaries", "win32"), joinpath("binaries","i686-windows")]
        end
        osStr = "Windows"
        fmuExt = "dll"
    elseif Sys.islinux()
        if juliaArch == 64
            directories = [joinpath("binaries", "linux64"), joinpath("binaries", "x86_64-linux")]
        else
            directories = []
        end
        osStr = "Linux"
        fmuExt = "so"
    elseif Sys.isapple()
        if juliaArch == 64
            directories = [joinpath("binaries", "darwin64"), joinpath("binaries", "x86_64-darwin")]
        else
            directories = []
        end
        osStr = "Mac"
        fmuExt = "dylib"
    else
        @assert false "fmi2Load(...): Unsupported target platform. Supporting Windows, Linux and Mac. Please open an issue if you want to use another OS/architecture."
    end

    @assert (length(directories) > 0) "fmi2Load(...): Unsupported architecture. Supporting Julia for Windows (64- and 32-bit), Linux (64-bit) and Mac (64-bit). Please open an issue if you want to use another architecture."
    for directory in directories
        directoryBinary = joinpath(fmu.path, directory)
        if isdir(directoryBinary)
            pathToBinary = joinpath(directoryBinary, "$(fmuName).$(fmuExt)")
            break
        end
    end
    @assert isfile(pathToBinary) "fmi2Load(...): Target platform is $(osStr), but can't find valid FMU binary at `$(pathToBinary)` for path `$(fmu.path)`."

    # make URI ressource location
    tmpResourceLocation = string("file:///", fmu.path)
    tmpResourceLocation = joinpath(tmpResourceLocation, "resources")
    fmu.fmuResourceLocation = replace(tmpResourceLocation, "\\" => "/") # URIs.escapeuri(tmpResourceLocation)

    logInfo(fmu, "fmi2Load(...): FMU resources location is `$(fmu.fmuResourceLocation)`")

    fmu.binaryPath = pathToBinary
    loadBinary(fmu)

    return fmu
end

function loadBinary(fmu::FMU2)
    lastDirectory = pwd()
    cd(dirname(fmu.binaryPath))

    # set FMU binary handler
    fmu.libHandle = dlopen(fmu.binaryPath) # , RTLD_NOW|RTLD_GLOBAL

    cd(lastDirectory)

    # retrieve functions
    fmu.cInstantiate                  = dlsym(fmu.libHandle, :fmi2Instantiate)
    fmu.cGetTypesPlatform             = dlsym(fmu.libHandle, :fmi2GetTypesPlatform)
    fmu.cGetVersion                   = dlsym(fmu.libHandle, :fmi2GetVersion)
    fmu.cFreeInstance                 = dlsym(fmu.libHandle, :fmi2FreeInstance)
    fmu.cSetDebugLogging              = dlsym(fmu.libHandle, :fmi2SetDebugLogging)
    fmu.cSetupExperiment              = dlsym(fmu.libHandle, :fmi2SetupExperiment)
    fmu.cEnterInitializationMode      = dlsym(fmu.libHandle, :fmi2EnterInitializationMode)
    fmu.cExitInitializationMode       = dlsym(fmu.libHandle, :fmi2ExitInitializationMode)
    fmu.cTerminate                    = dlsym(fmu.libHandle, :fmi2Terminate)
    fmu.cReset                        = dlsym(fmu.libHandle, :fmi2Reset)
    fmu.cGetReal                      = dlsym(fmu.libHandle, :fmi2GetReal)
    fmu.cSetReal                      = dlsym(fmu.libHandle, :fmi2SetReal)
    fmu.cGetInteger                   = dlsym(fmu.libHandle, :fmi2GetInteger)
    fmu.cSetInteger                   = dlsym(fmu.libHandle, :fmi2SetInteger)
    fmu.cGetBoolean                   = dlsym(fmu.libHandle, :fmi2GetBoolean)
    fmu.cSetBoolean                   = dlsym(fmu.libHandle, :fmi2SetBoolean)

    fmu.cGetString                    = dlsym_opt(fmu.libHandle, :fmi2GetString)
    fmu.cSetString                    = dlsym_opt(fmu.libHandle, :fmi2SetString)

    if fmi2CanGetSetState(fmu.modelDescription)
        fmu.cGetFMUstate                  = dlsym_opt(fmu.libHandle, :fmi2GetFMUstate)
        fmu.cSetFMUstate                  = dlsym_opt(fmu.libHandle, :fmi2SetFMUstate)
        fmu.cFreeFMUstate                 = dlsym_opt(fmu.libHandle, :fmi2FreeFMUstate)
    end

    if fmi2CanSerializeFMUstate(fmu.modelDescription)
        fmu.cSerializedFMUstateSize       = dlsym_opt(fmu.libHandle, :fmi2SerializedFMUstateSize)
        fmu.cSerializeFMUstate            = dlsym_opt(fmu.libHandle, :fmi2SerializeFMUstate)
        fmu.cDeSerializeFMUstate          = dlsym_opt(fmu.libHandle, :fmi2DeSerializeFMUstate)
    end

    if fmi2ProvidesDirectionalDerivative(fmu.modelDescription)
        fmu.cGetDirectionalDerivative     = dlsym_opt(fmu.libHandle, :fmi2GetDirectionalDerivative)
    end

    # CS specific function calls
    if fmi2IsCoSimulation(fmu.modelDescription)
        fmu.cSetRealInputDerivatives      = dlsym(fmu.libHandle, :fmi2SetRealInputDerivatives)
        fmu.cGetRealOutputDerivatives     = dlsym(fmu.libHandle, :fmi2GetRealOutputDerivatives)
        fmu.cDoStep                       = dlsym(fmu.libHandle, :fmi2DoStep)
        fmu.cCancelStep                   = dlsym(fmu.libHandle, :fmi2CancelStep)
        fmu.cGetStatus                    = dlsym(fmu.libHandle, :fmi2GetStatus)
        fmu.cGetRealStatus                = dlsym(fmu.libHandle, :fmi2GetRealStatus)
        fmu.cGetIntegerStatus             = dlsym(fmu.libHandle, :fmi2GetIntegerStatus)
        fmu.cGetBooleanStatus             = dlsym(fmu.libHandle, :fmi2GetBooleanStatus)
        fmu.cGetStringStatus              = dlsym(fmu.libHandle, :fmi2GetStringStatus)
    end

    # ME specific function calls
    if fmi2IsModelExchange(fmu.modelDescription)
        fmu.cEnterContinuousTimeMode      = dlsym(fmu.libHandle, :fmi2EnterContinuousTimeMode)
        fmu.cGetContinuousStates          = dlsym(fmu.libHandle, :fmi2GetContinuousStates)
        fmu.cGetDerivatives               = dlsym(fmu.libHandle, :fmi2GetDerivatives)
        fmu.cSetTime                      = dlsym(fmu.libHandle, :fmi2SetTime)
        fmu.cSetContinuousStates          = dlsym(fmu.libHandle, :fmi2SetContinuousStates)
        fmu.cCompletedIntegratorStep      = dlsym(fmu.libHandle, :fmi2CompletedIntegratorStep)
        fmu.cEnterEventMode               = dlsym(fmu.libHandle, :fmi2EnterEventMode)
        fmu.cNewDiscreteStates            = dlsym(fmu.libHandle, :fmi2NewDiscreteStates)
        fmu.cGetEventIndicators           = dlsym(fmu.libHandle, :fmi2GetEventIndicators)
        fmu.cGetNominalsOfContinuousStates= dlsym(fmu.libHandle, :fmi2GetNominalsOfContinuousStates)
    end
end

"""

    fmi2Instantiate!(fmu::FMU2; instanceName::String=fmu.modelName, type::fmi2Type=fmu.type, pushComponents::Bool = true, visible::Bool = false, loggingOn::Bool = fmu.executionConfig.loggingOn, externalCallbacks::Bool = fmu.executionConfig.externalCallbacks,
                          logStatusOK::Bool=true, logStatusWarning::Bool=true, logStatusDiscard::Bool=true, logStatusError::Bool=true, logStatusFatal::Bool=true, logStatusPending::Bool=true)

Create a new instance of the given fmu, adds a logger if logginOn == true.
# Arguments
- `fmu::FMU2`: Mutable struct representing a FMU and all it instantiated instances in the FMI 2.0.2 Standard.

# Keywords
- `instanceName::String=fmu.modelName`: Name of the instance
- `type::fmi2Type=fmu.type`: Defines whether a Co-Simulation or Model Exchange is present
- `pushComponents::Bool = true`: Defines if the fmu components should be pushed in the application.
- `visible::Bool = false` if the FMU should be started with graphic interface, if supported (default=`false`)
- `loggingOn::Bool = fmu.executionConfig.loggingOn` if the FMU should log and display function calls (default=`false`)
- `externalCallbacks::Bool = fmu.executionConfig.externalCallbacks` if an external shared library should be used for the fmi2CallbackFunctions, this may improve readability of logging messages (default=`false`)
- `logStatusOK::Bool=true` whether to log status of kind `fmi2OK` (default=`true`)
- `logStatusWarning::Bool=true` whether to log status of kind `fmi2Warning` (default=`true`)
- `logStatusDiscard::Bool=true` whether to log status of kind `fmi2Discard` (default=`true`)
- `logStatusError::Bool=true` whether to log status of kind `fmi2Error` (default=`true`)
- `logStatusFatal::Bool=true` whether to log status of kind `fmi2Fatal` (default=`true`)
- `logStatusPending::Bool=true` whether to log status of kind `fmi2Pending` (default=`true`)

# Returns
- Returns the instance of a new FMU component.

# Source
- FMISpec2.0.2 Link: [https://fmi-standard.org/](https://fmi-standard.org/)
- FMISpec2.0.2: 2.2.7  Definition of Model Variables (ModelVariables)

See also [`fmi2Instantiate`](#@ref).
"""
function fmi2Instantiate!(fmu::FMU2; instanceName::String=fmu.modelName, type::fmi2Type=fmu.type, pushComponents::Bool = true, visible::Bool = false, loggingOn::Bool = fmu.executionConfig.loggingOn, externalCallbacks::Bool = fmu.executionConfig.externalCallbacks,
                          logStatusOK::Bool=true, logStatusWarning::Bool=true, logStatusDiscard::Bool=true, logStatusError::Bool=true, logStatusFatal::Bool=true, logStatusPending::Bool=true)

    compEnv = FMU2ComponentEnvironment()
    compEnv.logStatusOK = logStatusOK
    compEnv.logStatusWarning = logStatusWarning
    compEnv.logStatusDiscard = logStatusDiscard
    compEnv.logStatusError = logStatusError
    compEnv.logStatusFatal = logStatusFatal
    compEnv.logStatusPending = logStatusPending

    ptrLogger = @cfunction(fmi2CallbackLogger, Cvoid, (Ptr{FMU2ComponentEnvironment}, Ptr{Cchar}, Cuint, Ptr{Cchar}, Ptr{Cchar}))
    if externalCallbacks
        if fmu.callbackLibHandle == C_NULL
            @assert Sys.WORD_SIZE == 64 "`externalCallbacks=true` is only supported for 64-bit."

            cbLibPath = joinpath(dirname(@__FILE__), "callbackFunctions", "binaries")
            if Sys.iswindows()
                cbLibPath = joinpath(cbLibPath, "win64", "callbackFunctions.dll")
            elseif Sys.islinux()
                cbLibPath = joinpath(cbLibPath, "linux64", "libcallbackFunctions.so")
            elseif Sys.isapple()
                cbLibPath = joinpath(cbLibPath, "darwin64", "libcallbackFunctions.dylib")
            else
                @error "Unsupported OS"
            end

            # check permission to execute the DLL
            perm = filemode(cbLibPath)
            permRWX = 16895
            if perm != permRWX
                chmod(cbLibPath, permRWX; recursive=true)
            end

            fmu.callbackLibHandle = dlopen(cbLibPath)
        end
        ptrLogger = dlsym(fmu.callbackLibHandle, :logger)
    end
    ptrAllocateMemory = @cfunction(fmi2CallbackAllocateMemory, Ptr{Cvoid}, (Csize_t, Csize_t))
    ptrFreeMemory = @cfunction(fmi2CallbackFreeMemory, Cvoid, (Ptr{Cvoid},))
    ptrStepFinished = C_NULL # ToDo
    ptrComponentEnvironment = Ptr{FMU2ComponentEnvironment}(pointer_from_objref(compEnv))
    callbackFunctions = fmi2CallbackFunctions(ptrLogger, ptrAllocateMemory, ptrFreeMemory, ptrStepFinished, ptrComponentEnvironment)

    guidStr = "$(fmu.modelDescription.guid)"

    compAddr = fmi2Instantiate(fmu.cInstantiate, pointer(instanceName), type, pointer(guidStr), pointer(fmu.fmuResourceLocation), Ptr{fmi2CallbackFunctions}(pointer_from_objref(callbackFunctions)), fmi2Boolean(visible), fmi2Boolean(loggingOn))

    if compAddr == Ptr{Cvoid}(C_NULL)
        @error "fmi2Instantiate!(...): Instantiation failed!"
        return nothing
    end

    component = nothing

    # check if address is already inside of the components (this may be in FMIExport.jl)
    for c in fmu.components
        if c.compAddr == compAddr
            component = c
            break
        end
    end

    if component != nothing
        logInfo(fmu, "fmi2Instantiate!(...): This component was already registered. This may be because you created the FMU by yourself with FMIExport.jl.")
    else
        component = FMU2Component(compAddr, fmu)
        component.jacobianUpdate! = fmi2SampleJacobian!
        component.componentEnvironment = compEnv
        component.callbackFunctions = callbackFunctions
        component.instanceName = instanceName
        component.type = type

        updateFct = nothing
        if fmi2ProvidesDirectionalDerivative(fmu)
            updFct = (jac, ∂f_refs, ∂x_refs) -> fmi2GetJacobian!(jac.mtx, component, ∂f_refs, ∂x_refs)
        else
            updFct = (jac, ∂f_refs, ∂x_refs) -> fmi2SampleJacobian!(jac.mtx, component, ∂f_refs, ∂x_refs)
        end

        component.A = FMICore.FMUJacobian{fmi2Real, fmi2ValueReference}(fmu.modelDescription.derivativeValueReferences, fmu.modelDescription.stateValueReferences, updFct)
        component.B = FMICore.FMUJacobian{fmi2Real, fmi2ValueReference}(fmu.modelDescription.derivativeValueReferences, fmu.modelDescription.inputValueReferences, updFct)
        component.C = FMICore.FMUJacobian{fmi2Real, fmi2ValueReference}(fmu.modelDescription.outputValueReferences, fmu.modelDescription.stateValueReferences, updFct)
        component.D = FMICore.FMUJacobian{fmi2Real, fmi2ValueReference}(fmu.modelDescription.outputValueReferences, fmu.modelDescription.inputValueReferences, updFct)

        if pushComponents
            push!(fmu.components, component)
        end
    end

    component
end

"""

    fmi2Reload(fmu::FMU2)

Reloads the FMU-binary. This is useful, if the FMU does not support a clean reset implementation.

# Arguments
- `fmu::FMU2`: Mutable struct representing a FMU and all it instantiated instances in the FMI 2.0.2 Standard.

# Source
- FMISpec2.0.2 Link: [https://fmi-standard.org/](https://fmi-standard.org/)
- FMISpec2.0.2: 2.2.7  Definition of Model Variables (ModelVariables)
"""
function fmi2Reload(fmu::FMU2)
    dlclose(fmu.libHandle)
    loadBinary(fmu)
end

"""

    fmi2Unload(fmu::FMU2, cleanUp::Bool = true)

Unload a FMU.
Free the allocated memory, close the binaries and remove temporary zip and unziped FMU model description.

# Arguments
- `fmu::FMU2`: Mutable struct representing a FMU and all it instantiated instances in the FMI 2.0.2 Standard.
- `cleanUp::Bool= true`: Defines if the file, link, or empty directory should be deleted.
"""
function fmi2Unload(fmu::FMU2, cleanUp::Bool = true)

    while length(fmu.components) > 0
        fmi2FreeInstance!(fmu.components[end])
    end

    dlclose(fmu.libHandle)

    # the components are removed from the component list via call to fmi2FreeInstance!
    @assert length(fmu.components) == 0 "fmi2Unload(...): Failure during deleting components, $(length(fmu.components)) remaining in stack."

    if cleanUp
        try
            rm(fmu.path; recursive = true, force = true)
            rm(fmu.zipPath; recursive = true, force = true)
        catch e
            @warn "Cannot delete unpacked data on disc. Maybe some files are opened in another application."
        end
    end
end

"""

    fmi2SampleJacobian(c::FMU2Component,
                                       vUnknown_ref::AbstractArray{fmi2ValueReference},
                                       vKnown_ref::AbstractArray{fmi2ValueReference},
                                       steps::Union{AbstractArray{fmi2Real}, Nothing} = nothing)

This function samples the directional derivative by manipulating corresponding values (central differences).

Computes the directional derivatives of an FMU. An FMU has different Modes and in every Mode an FMU might be described by different equations and different unknowns. The precise definitions are given in the mathematical descriptions of Model Exchange (section 3.1) and Co-Simulation (section 4.1). In every Mode, the general form of the FMU equations are:
𝐯_unknown = 𝐡(𝐯_known, 𝐯_rest)

- `v_unknown`: vector of unknown Real variables computed in the actual Mode:
   - Initialization Mode: unkowns kisted under `<ModelStructure><InitialUnknowns>` that have type Real.
   - Continuous-Time Mode (ModelExchange): The continuous-time outputs and state derivatives. (= the variables listed under `<ModelStructure><Outputs>` with type Real and variability = `continuous` and the variables listed as state derivatives under `<ModelStructure><Derivatives>)`.
   - Event Mode (ModelExchange): The same variables as in the Continuous-Time Mode and additionally variables under `<ModelStructure><Outputs>` with type Real and variability = `discrete`.
   - Step Mode (CoSimulation):  The variables listed under `<ModelStructure><Outputs>` with type Real and variability = `continuous` or `discrete`. If `<ModelStructure><Derivatives>` is present, also the variables listed here as state derivatives.
- `v_known`: Real input variables of function h that changes its value in the actual Mode.
- `v_rest`:Set of input variables of function h that either changes its value in the actual Mode but are non-Real variables, or do not change their values in this Mode, but change their values in other Modes.

Computes a linear combination of the partial derivatives of h with respect to the selected input variables 𝐯_known:

   Δv_unknown = (δh / δv_known) Δv_known

# Arguments
- `c::FMU2Component`: Mutable struct represents an instantiated instance of an FMU in the FMI 2.0.2 Standard.
- `vUnknown_ref::AbstractArray{fmi2ValueReference}`: Argument `vUnknown_ref` contains values of type`fmi2ValueReference` which are identifiers of a variable value of the model. `vUnknown_ref` can be equated with `v_unknown`(variable described above).
- `vKnown_ref::AbstractArray{fmi2ValueReference}`: Argument `vKnown_ref` contains values of type `fmi2ValueReference` which are identifiers of a variable value of the model.`vKnown_ref` can be equated with `v_known`(variable described above).
- `steps::Union{AbstractArray{fmi2Real}, Nothing} = nothing)`: If sampling is used, sampling step size can be set (for each direction individually) using optional argument `steps`.

# Returns
- `dvUnkonwn::Array{fmi2Real}`: Argument `vUnknown_ref` contains values of type`fmi2ValueReference` which are identifiers of a variable value of the model. `vUnknown_ref` can be equated with `v_unknown`(see function fmi2GetDirectionalDerivative!).

# Source
- FMISpec2.0.2 Link: [https://fmi-standard.org/](https://fmi-standard.org/)
- FMISpec2.0.2: 2.2.7  Definition of Model Variables (ModelVariables)

See also [`fmi2GetDirectionalDerivative!`](@ref) ,[`fmi2GetDirectionalDerivative`](@ref).
"""
function fmi2SampleJacobian(c::FMU2Component,
                                       vUnknown_ref::AbstractArray{fmi2ValueReference},
                                       vKnown_ref::AbstractArray{fmi2ValueReference},
                                       steps::Union{AbstractArray{fmi2Real}, Nothing} = nothing)

    mtx = zeros(fmi2Real, length(vUnknown_ref), length(vKnown_ref))

    fmi2SampleJacobian!(mtx, vUnknown_ref, vKnown_ref, steps)

    return mtx
end

"""

    function fmi2SampleJacobian!(c::FMU2Component,
                                          vUnknown_ref::AbstractArray{fmi2ValueReference},
                                          vKnown_ref::AbstractArray{fmi2ValueReference},
                                          dvUnknown::AbstractArray, # ToDo: datatype
                                          steps::Union{AbstractArray{fmi2Real}, Nothing} = nothing)

This function samples the directional derivative by manipulating corresponding values (central differences) and saves in-place.


Computes the directional derivatives of an FMU. An FMU has different Modes and in every Mode an FMU might be described by different equations and different unknowns. The precise definitions are given in the mathematical descriptions of Model Exchange (section 3.1) and Co-Simulation (section 4.1). In every Mode, the general form of the FMU equations are:
𝐯_unknown = 𝐡(𝐯_known, 𝐯_rest)

- `v_unknown`: vector of unknown Real variables computed in the actual Mode:
   - Initialization Mode: unkowns kisted under `<ModelStructure><InitialUnknowns>` that have type Real.
   - Continuous-Time Mode (ModelExchange): The continuous-time outputs and state derivatives. (= the variables listed under `<ModelStructure><Outputs>` with type Real and variability = `continuous` and the variables listed as state derivatives under `<ModelStructure><Derivatives>)`.
   - Event Mode (ModelExchange): The same variables as in the Continuous-Time Mode and additionally variables under `<ModelStructure><Outputs>` with type Real and variability = `discrete`.
   - Step Mode (CoSimulation):  The variables listed under `<ModelStructure><Outputs>` with type Real and variability = `continuous` or `discrete`. If `<ModelStructure><Derivatives>` is present, also the variables listed here as state derivatives.
- `v_known`: Real input variables of function h that changes its value in the actual Mode.
- `v_rest`:Set of input variables of function h that either changes its value in the actual Mode but are non-Real variables, or do not change their values in this Mode, but change their values in other Modes

Computes a linear combination of the partial derivatives of h with respect to the selected input variables 𝐯_known:

   Δv_unknown = (δh / δv_known) Δv_known

# Arguments
- `c::FMU2Component`: Mutable struct represents an instantiated instance of an FMU in the FMI 2.0.2 Standard.
- `vUnknown_ref::AbstractArray{fmi2ValueReference}`: Argument `vUnknown_ref` contains values of type`fmi2ValueReference` which are identifiers of a variable value of the model. `vUnknown_ref` can be equated with `v_unknown`(variable described above).
- `vKnown_ref::AbstractArray{fmi2ValueReference}`: Argument `vKnown_ref` contains values of type `fmi2ValueReference` which are identifiers of a variable value of the model.`vKnown_ref` can be equated with `v_known`(variable described above).
- `dvUnknown::AbstractArray{fmi2Real}`: Stores the directional derivative vector values.
- `steps::Union{AbstractArray{fmi2Real}, Nothing} = nothing)`: If sampling is used, sampling step size can be set (for each direction individually) using optional argument `steps`.

# Returns
- `nothing`

# Source
- FMISpec2.0.2 Link: [https://fmi-standard.org/](https://fmi-standard.org/)
- FMISpec2.0.2: 2.2.7  Definition of Model Variables (ModelVariables)

See also [`fmi2GetDirectionalDerivative!`](@ref) ,[`fmi2GetDirectionalDerivative`](@ref).
"""
function fmi2SampleJacobian!(mtx::Matrix{<:Real},
    c::FMU2Component,
                                          vUnknown_ref::AbstractArray{fmi2ValueReference},
                                          vKnown_ref::AbstractArray{fmi2ValueReference},
                                          steps::Union{AbstractArray{fmi2Real}, Nothing} = nothing)

    step = 0.0

    negValues = zeros(length(vUnknown_ref))
    posValues = zeros(length(vUnknown_ref))

    for i in 1:length(vKnown_ref)
        vKnown = vKnown_ref[i]
        origValue = fmi2GetReal(c, vKnown)

        if steps === nothing
            # smaller than 1e-6 leads to issues
            step = max(2.0 * eps(Float32(origValue)), 1e-6)
        else
            step = steps[i]
        end

        fmi2SetReal(c, vKnown, origValue - step; track=false)
        fmi2GetReal!(c, vUnknown_ref, negValues)

        fmi2SetReal(c, vKnown, origValue + step; track=false)
        fmi2GetReal!(c, vUnknown_ref, posValues)

        fmi2SetReal(c, vKnown, origValue; track=false)

        if length(vUnknown_ref) == 1
            mtx[1,i] = (posValues-negValues) ./ (step * 2.0)
        else
            mtx[:,i] = (posValues-negValues) ./ (step * 2.0)
        end
    end

    nothing
end

"""

    fmi2GetJacobian(comp::FMU2Component,
                         rdx::AbstractArray{fmi2ValueReference},
                         rx::AbstractArray{fmi2ValueReference};
                         steps::Union{AbstractArray{fmi2Real}, Nothing} = nothing)

Builds the jacobian over the FMU `fmu` for FMU value references `rdx` and `rx`, so that the function returns the jacobian ∂rdx / ∂rx.

If FMI built-in directional derivatives are supported, they are used.
As fallback, directional derivatives will be sampled with central differences.
For optimization, if the FMU's model description has the optional entry 'dependencies', only dependent variables are sampled/retrieved. This drastically boosts performance for systems with large variable count (like CFD).

# Arguments
- `comp::FMU2Component`: Mutable struct represents an instantiated instance of an FMU in the FMI 2.0.2 Standard.
- `rdx::AbstractArray{fmi2ValueReference}`: Argument `vUnknown_ref` contains values of type`fmi2ValueReference` which are identifiers of a variable value of the model.
- `rx::AbstractArray{fmi2ValueReference}`: Argument `vKnown_ref` contains values of type `fmi2ValueReference` which are identifiers of a variable value of the model.

# Keywords
- `steps::Union{AbstractArray{fmi2Real}, Nothing} = nothing)`: If sampling is used, sampling step size can be set (for each direction individually) using optional argument `steps`.

# Returns
- `mat::Array{fmi2Real}`: Return `mat` contains the jacobian ∂rdx / ∂rx.

# Source
- FMISpec2.0.2 Link: [https://fmi-standard.org/](https://fmi-standard.org/)
- FMISpec2.0.2: 2.2.7  Definition of Model Variables (ModelVariables)

"""
function fmi2GetJacobian(comp::FMU2Component,
                         rdx::AbstractArray{fmi2ValueReference},
                         rx::AbstractArray{fmi2ValueReference};
                         steps::Union{AbstractArray{fmi2Real}, Nothing} = nothing)
    mat = zeros(fmi2Real, length(rdx), length(rx))
    fmi2GetJacobian!(mat, comp, rdx, rx; steps=steps)
    return mat
end

"""

    fmi2GetJacobian!(jac::AbstractMatrix{fmi2Real},
                          comp::FMU2Component,
                          rdx::AbstractArray{fmi2ValueReference},
                          rx::AbstractArray{fmi2ValueReference};
                          steps::Union{AbstractArray{fmi2Real}, Nothing} = nothing)

Fills the jacobian over the FMU `fmu` for FMU value references `rdx` and `rx`, so that the function stores the jacobian ∂rdx / ∂rx in an AbstractMatrix `jac`.

If FMI built-in directional derivatives are supported, they are used.
As fallback, directional derivatives will be sampled with central differences.
For optimization, if the FMU's model description has the optional entry 'dependencies', only dependent variables are sampled/retrieved. This drastically boosts performance for systems with large variable count (like CFD).

# Arguments
- `jac::AbstractMatrix{fmi2Real}`: Stores the the jacobian ∂rdx / ∂rx.
- `comp::FMU2Component`: Mutable struct represents an instantiated instance of an FMU in the FMI 2.0.2 Standard.
- `rdx::AbstractArray{fmi2ValueReference}`: Argument `vUnknown_ref` contains values of type`fmi2ValueReference` which are identifiers of a variable value of the model.
- `rx::AbstractArray{fmi2ValueReference}`: Argument `vKnown_ref` contains values of type `fmi2ValueReference` which are identifiers of a variable value of the model.

# Keywords
- `steps::Union{AbstractArray{fmi2Real}, Nothing} = nothing)`: If sampling is used, sampling step size can be set (for each direction individually) using optional argument `steps`.

# Returns
- `nothing`

# Source
- FMISpec2.0.2 Link: [https://fmi-standard.org/](https://fmi-standard.org/)
- FMISpec2.0.2: 2.2.7  Definition of Model Variables (ModelVariables)

"""
function fmi2GetJacobian!(jac::AbstractMatrix{fmi2Real},
                          comp::FMU2Component,
                          rdx::AbstractArray{fmi2ValueReference},
                          rx::AbstractArray{fmi2ValueReference};
                          steps::Union{AbstractArray{fmi2Real}, Nothing} = nothing)

    @assert size(jac) == (length(rdx), length(rx)) ["fmi2GetJacobian!: Dimension missmatch between `jac` $(size(jac)), `rdx` $(length(rdx)) and `rx` $(length(rx))."]

    if length(rdx) == 0 || length(rx) == 0
        jac = zeros(length(rdx), length(rx))
        return nothing
    end

    # ToDo: Pick entries based on dependency matrix!
    #depMtx = fmi2GetDependencies(fmu)
    rdx_inds = collect(comp.fmu.modelDescription.valueReferenceIndicies[vr] for vr in rdx)
    rx_inds  = collect(comp.fmu.modelDescription.valueReferenceIndicies[vr] for vr in rx)

    for i in 1:length(rx)

        sensitive_rdx_inds = 1:length(rdx)
        sensitive_rdx = rdx

        # sensitive_rdx_inds = Int64[]
        # sensitive_rdx = fmi2ValueReference[]

        # for j in 1:length(rdx)
        #     if depMtx[rdx_inds[j], rx_inds[i]] != fmi2DependencyIndependent
        #         push!(sensitive_rdx_inds, j)
        #         push!(sensitive_rdx, rdx[j])
        #     end
        # end

        if length(sensitive_rdx) > 0
            # doesn't work because indexed-views can`t be passed by reference (to ccalls)
            #try
            fmi2GetDirectionalDerivative!(comp, sensitive_rdx, [rx[i]], view(jac, sensitive_rdx_inds, i))
            #catch e
            #    jac[sensitive_rdx_inds, i] = fmi2GetDirectionalDerivative(comp, sensitive_rdx, [rx[i]])
            #end   
        end
    end

    return nothing
end

"""

    fmi2GetFullJacobian(comp::FMU2Component,
                             rdx::AbstractArray{fmi2ValueReference},
                             rx::AbstractArray{fmi2ValueReference};
                             steps::Union{AbstractArray{fmi2Real}, Nothing} = nothing)

Builds the jacobian over the FMU `fmu` for FMU value references `rdx` and `rx`, so that the function returns the jacobian ∂rdx / ∂rx.

If FMI built-in directional derivatives are supported, they are used.
As fallback, directional derivatives will be sampled with central differences.
No performance optimization, for an optimized version use `fmi2GetJacobian`.


# Arguments
- `comp::FMU2Component`: Mutable struct represents an instantiated instance of an FMU in the FMI 2.0.2 Standard.
- `rdx::AbstractArray{fmi2ValueReference}`: Argument `vUnknown_ref` contains values of type`fmi2ValueReference` which are identifiers of a variable value of the model.
- `rx::AbstractArray{fmi2ValueReference}`: Argument `vKnown_ref` contains values of type `fmi2ValueReference` which are identifiers of a variable value of the model.

# Keywords
- `steps::Union{AbstractArray{fmi2Real}, Nothing} = nothing)`: If sampling is used, sampling step size can be set (for each direction individually) using optional argument `steps`.

# Returns
- `mat::Array{fmi2Real}`: Return `mat` contains the jacobian ∂rdx / ∂rx.

# Source
- FMISpec2.0.2 Link: [https://fmi-standard.org/](https://fmi-standard.org/)
- FMISpec2.0.2: 2.2.7  Definition of Model Variables (ModelVariables)

See also [`fmi2GetFullJacobian!`](@ref)
"""
function fmi2GetFullJacobian(comp::FMU2Component,
                             rdx::AbstractArray{fmi2ValueReference},
                             rx::AbstractArray{fmi2ValueReference};
                             steps::Union{AbstractArray{fmi2Real}, Nothing} = nothing)
    mat = zeros(fmi2Real, length(rdx), length(rx))
    fmi2GetFullJacobian!(mat, comp, rdx, rx; steps=steps)
    return mat
end

"""


    fmi2GetFullJacobian!(jac::AbstractMatrix{fmi2Real},
                              comp::FMU2Component,
                              rdx::AbstractArray{fmi2ValueReference},
                              rx::AbstractArray{fmi2ValueReference};
                              steps::Union{AbstractArray{fmi2Real}, Nothing} = nothing)

Fills the jacobian over the FMU `fmu` for FMU value references `rdx` and `rx`, so that the function returns the jacobian ∂rdx / ∂rx.

If FMI built-in directional derivatives are supported, they are used.
As fallback, directional derivatives will be sampled with central differences.
No performance optimization, for an optimized version use `fmi2GetJacobian!`.

# Arguments
- `jac::AbstractMatrix{fmi2Real}`: Stores the the jacobian ∂rdx / ∂rx.
- `comp::FMU2Component`: Mutable struct represents an instantiated instance of an FMU in the FMI 2.0.2 Standard.
- `rdx::AbstractArray{fmi2ValueReference}`: Argument `vUnknown_ref` contains values of type`fmi2ValueReference` which are identifiers of a variable value of the model.
- `rx::AbstractArray{fmi2ValueReference}`: Argument `vKnown_ref` contains values of type `fmi2ValueReference` which are identifiers of a variable value of the model.

# Keywords
- `steps::Union{AbstractArray{fmi2Real}, Nothing} = nothing)`: If sampling is used, sampling step size can be set (for each direction individually) using optional argument `steps`.

# Returns
- `nothing`
"""
function fmi2GetFullJacobian!(jac::AbstractMatrix{fmi2Real},
                              comp::FMU2Component,
                              rdx::AbstractArray{fmi2ValueReference},
                              rx::AbstractArray{fmi2ValueReference};
                              steps::Union{AbstractArray{fmi2Real}, Nothing} = nothing)
    @assert size(jac) == (length(rdx),length(rx)) "fmi2GetFullJacobian!: Dimension missmatch between `jac` $(size(jac)), `rdx` ($length(rdx)) and `rx` ($length(rx))."

    @warn "`fmi2GetFullJacobian!` is for benchmarking only, please use `fmi2GetJacobian`."

    if length(rdx) == 0 || length(rx) == 0
        jac = zeros(length(rdx), length(rx))
        return nothing
    end

    if fmi2ProvidesDirectionalDerivative(comp.fmu)
        for i in 1:length(rx)
            jac[:,i] = fmi2GetDirectionalDerivative(comp, rdx, [rx[i]])
        end
    else
        jac = fmi2SampleJacobian(comp, rdx, rx)
    end

    return nothing
end

"""

    fmi2Get!(comp::FMU2Component, vrs::fmi2ValueReferenceFormat, dstArray::AbstractArray)

Stores the specific value of `fmi2ScalarVariable` containing the modelVariables with the identical fmi2ValueReference and returns an array that indicates the Status.

# Arguments
- `comp::FMU2Component`: Mutable struct represents an instantiated instance of an FMU in the FMI 2.0.2 Standard.
- `vrs::fmi2ValueReferenceFormat`: wildcards for how a user can pass a fmi[X]ValueReference
More detailed: `fmi2ValueReferenceFormat = Union{Nothing, String, Array{String,1}, fmi2ValueReference, Array{fmi2ValueReference,1}, Int64, Array{Int64,1}, Symbol}`
- `dstArray::AbstractArray`: Stores the specific value of `fmi2ScalarVariable` containing the modelVariables with the identical fmi2ValueReference to the input variable vr (vr = vrs[i]). `dstArray` has the same length as `vrs`.

# Returns
- `retcodes::Array{fmi2Status}`: Returns an array of length length(vrs) with Type `fmi2Status`. Type `fmi2Status` is an enumeration and indicates the success of the function call.
More detailed:
  - `fmi2OK`: all well
  - `fmi2Warning`: things are not quite right, but the computation can continue
  - `fmi2Discard`: if the slave computed successfully only a subinterval of the communication step
  - `fmi2Error`: the communication step could not be carried out at all
  - `fmi2Fatal`: if an error occurred which corrupted the FMU irreparably
  - `fmi2Pending`: this status is returned if the slave executes the function asynchronously

# Source
- FMISpec2.0.2 Link: [https://fmi-standard.org/](https://fmi-standard.org/)
- FMISpec2.0.2[p.23]: 2.1.6 Initialization, Termination, and Resetting an FMU
- FMISpec2.0.2[p.18]: 2.1.3 Status Returned by Functions

"""

function fmi2Get!(comp::FMU2Component, vrs::fmi2ValueReferenceFormat, dstArray::AbstractArray)
    vrs = prepareValueReference(comp, vrs)

    @assert length(vrs) == length(dstArray) "fmi2Get!(...): Number of value references doesn't match number of `dstArray` elements."

    retcodes = zeros(fmi2Status, length(vrs)) # fmi2StatusOK

    for i in 1:length(vrs)
        vr = vrs[i]
        mv = fmi2ModelVariablesForValueReference(comp.fmu.modelDescription, vr)
        mv = mv[1]

        if mv.Real != nothing
            #@assert isa(dstArray[i], Real) "fmi2Get!(...): Unknown data type for value reference `$(vr)` at index $(i), should be `Real`, is `$(typeof(dstArray[i]))`."
            dstArray[i] = fmi2GetReal(comp, vr)
        elseif mv.Integer != nothing
            #@assert isa(dstArray[i], Union{Real, Integer}) "fmi2Get!(...): Unknown data type for value reference `$(vr)` at index $(i), should be `Integer`, is `$(typeof(dstArray[i]))`."
            dstArray[i] = fmi2GetInteger(comp, vr)
        elseif mv.Boolean != nothing
            #@assert isa(dstArray[i], Union{Real, Bool}) "fmi2Get!(...): Unknown data type for value reference `$(vr)` at index $(i), should be `Bool`, is `$(typeof(dstArray[i]))`."
            dstArray[i] = fmi2GetBoolean(comp, vr)
        elseif mv.String != nothing
            #@assert isa(dstArray[i], String) "fmi2Get!(...): Unknown data type for value reference `$(vr)` at index $(i), should be `String`, is `$(typeof(dstArray[i]))`."
            dstArray[i] = fmi2GetString(comp, vr)
        elseif mv.Enumeration != nothing
            @warn "fmi2Get!(...): Currently not implemented for fmi2Enum."
        else
            @assert isa(dstArray[i], Real) "fmi2Get!(...): Unknown data type for value reference `$(vr)` at index $(i), is `$(mv.datatype.datatype)`."
        end
    end

    return retcodes
end

"""

    fmi2Get(comp::FMU2Component, vrs::fmi2ValueReferenceFormat)


Returns the specific value of `fmi2ScalarVariable` containing the modelVariables with the identical fmi2ValueReference in an array.

# Arguments
- `comp::FMU2Component`: Mutable struct represents an instantiated instance of an FMU in the FMI 2.0.2 Standard.
- `vrs::fmi2ValueReferenceFormat`: wildcards for how a user can pass a fmi[X]ValueReference
More detailed: `fmi2ValueReferenceFormat = Union{Nothing, String, Array{String,1}, fmi2ValueReference, Array{fmi2ValueReference,1}, Int64, Array{Int64,1}, Symbol}`

# Returns
- `dstArray::Array{Any,1}(undef, length(vrs))`: Stores the specific value of `fmi2ScalarVariable` containing the modelVariables with the identical fmi2ValueReference to the input variable vr (vr = vrs[i]). `dstArray` is a 1-Dimensional Array that has the same length as `vrs`.

# Source
- FMISpec2.0.2 Link: [https://fmi-standard.org/](https://fmi-standard.org/)
- FMISpec2.0.2[p.23]: 2.1.6 Initialization, Termination, and Resetting an FMU
- FMISpec2.0.2[p.18]: 2.1.3 Status Returned by Functions
"""

function fmi2Get(comp::FMU2Component, vrs::fmi2ValueReferenceFormat)
    vrs = prepareValueReference(comp, vrs)
    dstArray = Array{Any,1}(undef, length(vrs))
    fmi2Get!(comp, vrs, dstArray)

    if length(dstArray) == 1
        return dstArray[1]
    else
        return dstArray
    end
end


"""

    fmi2Set(comp::FMU2Component, vrs::fmi2ValueReferenceFormat, srcArray::AbstractArray; filter=nothing)

Stores the specific value of `fmi2ScalarVariable` containing the modelVariables with the identical fmi2ValueReference and returns an array that indicates the Status.

# Arguments
- `comp::FMU2Component`: Mutable struct represents an instantiated instance of an FMU in the FMI 2.0.2 Standard.
- `vrs::fmi2ValueReferenceFormat`: wildcards for how a user can pass a fmi[X]ValueReference
More detailed: `fmi2ValueReferenceFormat = Union{Nothing, String, Array{String,1}, fmi2ValueReference, Array{fmi2ValueReference,1}, Int64, Array{Int64,1}, Symbol}`
- `srcArray::AbstractArray`: Stores the specific value of `fmi2ScalarVariable` containing the modelVariables with the identical fmi2ValueReference to the input variable vr (vr = vrs[i]). `srcArray` has the same length as `vrs`.

# Keywords
- `filter=nothing`: whether the individual values of "fmi2ScalarVariable" are to be stored

# Returns
- `retcodes::Array{fmi2Status}`: Returns an array of length length(vrs) with Type `fmi2Status`. Type `fmi2Status` is an enumeration and indicates the success of the function call.
More detailed:
  - `fmi2OK`: all well
  - `fmi2Warning`: things are not quite right, but the computation can continue
  - `fmi2Discard`: if the slave computed successfully only a subinterval of the communication step
  - `fmi2Error`: the communication step could not be carried out at all
  - `fmi2Fatal`: if an error occurred which corrupted the FMU irreparably
  - `fmi2Pending`: this status is returned if the slave executes the function asynchronously

# Source
- FMISpec2.0.2 Link: [https://fmi-standard.org/](https://fmi-standard.org/)
- FMISpec2.0.2[p.23]: 2.1.6 Initialization, Termination, and Resetting an FMU
- FMISpec2.0.2[p.18]: 2.1.3 Status Returned by Functions
"""

function fmi2Set(comp::FMU2Component, vrs::fmi2ValueReferenceFormat, srcArray::AbstractArray; filter=nothing)
    vrs = prepareValueReference(comp, vrs)

    @assert length(vrs) == length(srcArray) "fmi2Set(...): Number of value references doesn't match number of `srcArray` elements."

    retcodes = zeros(fmi2Status, length(vrs)) # fmi2StatusOK

    for i in 1:length(vrs)
        vr = vrs[i]
        mv = fmi2ModelVariablesForValueReference(comp.fmu.modelDescription, vr)
        mv = mv[1]

        if filter === nothing || filter(mv)

            if mv.Real != nothing
                @assert isa(srcArray[i], Real) "fmi2Set(...): Unknown data type for value reference `$(vr)` at index $(i), should be `Real`, is `$(typeof(srcArray[i]))`."
                retcodes[i] = fmi2SetReal(comp, vr, srcArray[i])
            elseif mv.Integer != nothing
                @assert isa(srcArray[i], Union{Real, Integer}) "fmi2Set(...): Unknown data type for value reference `$(vr)` at index $(i), should be `Integer`, is `$(typeof(srcArray[i]))`."
                retcodes[i] = fmi2SetInteger(comp, vr, Integer(srcArray[i]))
            elseif mv.Boolean != nothing
                @assert isa(srcArray[i], Union{Real, Bool}) "fmi2Set(...): Unknown data type for value reference `$(vr)` at index $(i), should be `Bool`, is `$(typeof(srcArray[i]))`."
                retcodes[i] = fmi2SetBoolean(comp, vr, Bool(srcArray[i]))
            elseif mv.String != nothing
                @assert isa(srcArray[i], String) "fmi2Set(...): Unknown data type for value reference `$(vr)` at index $(i), should be `String`, is `$(typeof(srcArray[i]))`."
                retcodes[i] = fmi2SetString(comp, vr, srcArray[i])
            elseif mv.Enumeration != nothing
                @warn "fmi2Set(...): Currently not implemented for fmi2Enum."
            else
                @assert false "fmi2Set(...): Unknown data type for value reference `$(vr)` at index $(i), is `$(mv.datatype.datatype)`."
            end

        end
    end

    return retcodes
end

function fmi2Set(comp::FMU2Component, vrs::fmi2ValueReferenceFormat, src; filter=nothing)
    fmi2Set(comp, vrs, [src]; filter=filter)
end

"""

    fmi2GetStartValue(md::fmi2ModelDescription, vrs::fmi2ValueReferenceFormat = md.valueReferences)

Returns the start/default value for a given value reference.

# Arguments
- `md::fmi2ModelDescription`: Struct which provides the static information of ModelVariables.
- `vrs::fmi2ValueReferenceFormat = md.valueReferences`: wildcards for how a user can pass a fmi[X]ValueReference (default = md.valueReferences)
More detailed: `fmi2ValueReferenceFormat = Union{Nothing, String, Array{String,1}, fmi2ValueReference, Array{fmi2ValueReference,1}, Int64, Array{Int64,1}, Symbol}`

# Returns
- `starts::Array{fmi2ValueReferenceFormat}`: start/default value for a given value reference

# Source
- FMISpec2.0.2 Link: [https://fmi-standard.org/](https://fmi-standard.org/)
- FMISpec2.0.2: 2.2.7  Definition of Model Variables (ModelVariables)
"""
function fmi2GetStartValue(md::fmi2ModelDescription, vrs::fmi2ValueReferenceFormat = md.valueReferences)

    vrs = prepareValueReference(md, vrs)

    starts = []

    for vr in vrs
        mvs = fmi2ModelVariablesForValueReference(md, vr)

        if length(mvs) == 0
            @warn "fmi2GetStartValue(...): Found no model variable with value reference $(vr)."
        end

        push!(starts, fmi2GetStartValue(mvs[1]) )
    end

    if length(vrs) == 1
        return starts[1]
    else
        return starts
    end
end

"""

    fmi2GetStartValue(fmu::FMU2, vrs::fmi2ValueReferenceFormat = fmu.modelDescription.valueReferences)

Returns the start/default value for a given value reference.

# Arguments
- `fmu::FMU2`: Mutable struct representing a FMU and all it instantiated instances in the FMI 2.0.2 Standard.
- `vrs::fmi2ValueReferenceFormat = fmu.modelDescription.valueReferences`: wildcards for how a user can pass a fmi[X]ValueReference (default = md.valueReferences)
More detailed: `fmi2ValueReferenceFormat = Union{Nothing, String, Array{String,1}, fmi2ValueReference, Array{fmi2ValueReference,1}, Int64, Array{Int64,1}, Symbol}`

# Returns
- `starts::fmi2ValueReferenceFormat`: start/default value for a given value reference

# Source
- FMISpec2.0.2 Link: [https://fmi-standard.org/](https://fmi-standard.org/)
- FMISpec2.0.2: 2.2.7  Definition of Model Variables (ModelVariables)
"""
function fmi2GetStartValue(fmu::FMU2, vrs::fmi2ValueReferenceFormat = fmu.modelDescription.valueReferences)
    fmi2GetStartValue(fmu.modelDescription, vrs)
end

"""

    fmi2GetStartValue(c::FMU2Component, vrs::fmi2ValueReferenceFormat = c.fmu.modelDescription.valueReferences)

Returns the start/default value for a given value reference.

# Arguments
- `c::FMU2Component`: Mutable struct represents an instantiated instance of an FMU in the FMI 2.0.2 Standard.
- `vrs::fmi2ValueReferenceFormat = c.fmu.modelDescription.valueReferences`: wildcards for how a user can pass a fmi[X]ValueReference (default = md.valueReferences)
More detailed: `fmi2ValueReferenceFormat = Union{Nothing, String, Array{String,1}, fmi2ValueReference, Array{fmi2ValueReference,1}, Int64, Array{Int64,1}, Symbol}`

# Returns
- `starts::fmi2ValueReferenceFormat`: start/default value for a given value reference

# Source
- FMISpec2.0.2 Link: [https://fmi-standard.org/](https://fmi-standard.org/)
- FMISpec2.0.2: 2.2.7  Definition of Model Variables (ModelVariables)
"""
function fmi2GetStartValue(c::FMU2Component, vrs::fmi2ValueReferenceFormat = c.fmu.modelDescription.valueReferences)

    vrs = prepareValueReference(c, vrs)

    starts = []

    for vr in vrs
        mvs = fmi2ModelVariablesForValueReference(c.fmu.modelDescription, vr)

        if length(mvs) == 0
            @warn "fmi2GetStartValue(...): Found no model variable with value reference $(vr)."
        end

        if mvs[1].Real != nothing
            push!(starts, mvs[1].Real.start)
        elseif mvs[1].Integer != nothing
            push!(starts, mvs[1].Integer.start)
        elseif mvs[1].Boolean != nothing
            push!(starts, mvs[1].Boolean.start)
        elseif mvs[1].String != nothing
            push!(starts, mvs[1].String.start)
        elseif mvs[1].Enumeration != nothing
            push!(starts, mvs[1].Enumeration.start)
        else
            @assert false "fmi2GetStartValue(...): Value reference $(vr) has no data type."
        end
    end

    if length(vrs) == 1
        return starts[1]
    else
        return starts
    end
end

"""

    fmi2GetStartValue(mv::fmi2ScalarVariable)

Returns the start/default value for a given value reference.

# Arguments
- `mv::fmi2ScalarVariable`: The “ModelVariables” element consists of an ordered set of “ScalarVariable” elements. A “ScalarVariable” represents a variable of primitive type, like a real or integer variable.

# Returns
- `mv._Real.start`: start/default value for a given ScalarVariable. In this case representing a variable of primitive type Real.
- `mv._Integer.start`: start/default value for a given ScalarVariable. In this case representing a variable of primitive type Integer.
- `mv._Boolean.start`: start/default value for a given ScalarVariable. In this case representing a variable of primitive type Boolean.
- `mv._String.start`: start/default value for a given ScalarVariable. In this case representing a variable of primitive type String.
- `mv._Enumeration.start`: start/default value for a given ScalarVariable. In this case representing a variable of primitive type Enumeration.


# Source
- FMISpec2.0.2 Link: [https://fmi-standard.org/](https://fmi-standard.org/)
- FMISpec2.0.2: 2.2.7  Definition of Model Variables (ModelVariables)
"""

function fmi2GetStartValue(mv::fmi2ScalarVariable)
    if mv.Real != nothing
        return mv.Real.start
    elseif mv.Integer != nothing
        return mv.Integer.start
    elseif mv.Boolean != nothing
        return mv.Boolean.start
    elseif mv.String != nothing
        return mv.String.start
    elseif mv.Enumeration != nothing
        return mv.Enumeration.start
    else
        @assert false "fmi2GetStartValue(...): Variable $(mv) has no data type."
    end
end

"""

    fmi2GetUnit(mv::fmi2ScalarVariable)

Returns the `unit` entry of the corresponding model variable.

# Arguments
- `fmi2GetStartValue(mv::fmi2ScalarVariable)`: The “ModelVariables” element consists of an ordered set of “ScalarVariable” elements. A “ScalarVariable” represents a variable of primitive type, like a real or integer variable.

# Returns
- `mv.Real.unit`: Returns the `unit` entry of the corresponding ScalarVariable representing a variable of the primitive type Real. Otherwise `nothing` is returned.
# Source
- FMISpec2.0.2 Link: [https://fmi-standard.org/](https://fmi-standard.org/)
- FMISpec2.0.2: 2.2.7  Definition of Model Variables (ModelVariables)
"""
function fmi2GetUnit(mv::fmi2ScalarVariable)
    if mv.Real != nothing
        return mv.Real.unit
    else
        return nothing
    end
end

"""

<<<<<<< HEAD
   fmi2GetUnit(md::fmi2ModelDescription, mv::fmi2ScalarVariable)

Returns the `unit` of the corresponding model variable `mv` as a `fmi2Unit` if it is
defined in `md.unitDefinitions`.

# Source
- FMISpec2.0.2 Link: [https://fmi-standard.org/](https://fmi-standard.org/)
- FMISpec2.0.2: 2.2.7  Definition of Model Variables (ModelVariables)
"""
function fmi2GetUnit(md::fmi2ModelDescription, mv::fmi2ScalarVariable)
    unit_str = fmi2GetUnit(mv)
    if !isnothing(unit_str)
        ui = findfirst(unit -> unit.name == unit_str, md.unitDefinitions)
        if !isnothing(ui)
            return md.unitDefinitions[ui]
        end
    end
    return nothing
end
"""

   fmi2GetInitial(mv::fmi2ScalarVariable)
=======
    fmi2GetInitial(mv::fmi2ScalarVariable)
>>>>>>> 420ce37d

Returns the `inital` entry of the corresponding model variable.

# Arguments
- `fmi2GetStartValue(mv::fmi2ScalarVariable)`: The “ModelVariables” element consists of an ordered set of “ScalarVariable” elements. A “ScalarVariable” represents a variable of primitive type, like a real or integer variable.

# Returns
- `mv.Real.unit`: Returns the `inital` entry of the corresponding ScalarVariable representing a variable of the primitive type Real. Otherwise `nothing` is returned.

# Source
- FMISpec2.0.2 Link: [https://fmi-standard.org/](https://fmi-standard.org/)
- FMISpec2.0.2: 2.2.7  Definition of Model Variables (ModelVariables)
"""
function fmi2GetInitial(mv::fmi2ScalarVariable)
    return mv.initial
end

"""

    fmi2SampleJacobian(c::FMU2Component,
                                       vUnknown_ref::Array{fmi2ValueReference},
                                       vKnown_ref::Array{fmi2ValueReference},
                                       steps::Array{fmi2Real} = ones(fmi2Real, length(vKnown_ref)).*1e-5)

This function samples the directional derivative by manipulating corresponding values (central differences).

# Arguments
- `str::fmi2Struct`:  Representative for an FMU in the FMI 2.0.2 Standard.
More detailed: `fmi2Struct = Union{FMU2, FMU2Component}`
- `str::FMU2`: Mutable struct representing a FMU and all it instantiated instances in the FMI 2.0.2 Standard.
- `str::FMU2Component`: Mutable struct represents an instantiated instance of an FMU in the FMI 2.0.2 Standard.
- `vUnknown_ref::Array{fmi2ValueReference}`:  Argument `vUnKnown_ref` contains values of type `fmi2ValueReference` which are identifiers of a variable value of the model.`vKnown_ref` is the Array of the vector values of Real input variables of function h that changes its value in the actual Mode.
- `vKnown_ref::Array{fmi2ValueReference}`: Argument `vKnown_ref` contains values of type `fmi2ValueReference` which are identifiers of a variable value of the model.`vKnown_ref` is the Array of the vector values of Real input variables of function h that changes its value in the actual Mode.
- `steps::Array{fmi2Real} = ones(fmi2Real, length(vKnown_ref)).*1e-5`: current time stepssize

# Returns
- `dvUnknown::Arrya{fmi2Real}`: stores the samples of the directional derivative

# Source
- FMISpec2.0.2 Link: [https://fmi-standard.org/](https://fmi-standard.org/)
- FMISpec2.0.2[p.16]: 2.1.2 Platform Dependent Definitions (fmi2TypesPlatform.h)
"""
function fmi2SampleJacobian(c::FMU2Component,
                                       vUnknown_ref::Array{fmi2ValueReference},
                                       vKnown_ref::Array{fmi2ValueReference},
                                       steps::Array{fmi2Real} = ones(fmi2Real, length(vKnown_ref)).*1e-5)

    dvUnknown = zeros(fmi2Real, length(vUnknown_ref), length(vKnown_ref))

    fmi2SampleJacobian!(c, vUnknown_ref, vKnown_ref, dvUnknown, steps)

    dvUnknown
end

"""

    fmi2SampleJacobian!(c::FMU2Component,
                                          vUnknown_ref::Array{fmi2ValueReference},
                                          vKnown_ref::Array{fmi2ValueReference},
                                          dvUnknown::AbstractArray,
                                          steps::Array{fmi2Real} = ones(fmi2Real, length(vKnown_ref)).*1e-5)

This function samples the directional derivative by manipulating corresponding values (central differences) and saves in-place.

# Arguments
- `str::fmi2Struct`:  Representative for an FMU in the FMI 2.0.2 Standard.
More detailed: `fmi2Struct = Union{FMU2, FMU2Component}`
 - `str::FMU2`: Mutable struct representing a FMU and all it instantiated instances in the FMI 2.0.2 Standard.
 - `str::FMU2Component`: Mutable struct represents an instantiated instance of an FMU in the FMI 2.0.2 Standard.
- `vUnknown_ref::Array{fmi2ValueReference}`:  Argument `vUnKnown_ref` contains values of type `fmi2ValueReference` which are identifiers of a variable value of the model.`vKnown_ref` is the Array of the vector values of Real input variables of function h that changes its value in the actual Mode.
- `vKnown_ref::Array{fmi2ValueReference}`: Argument `vKnown_ref` contains values of type `fmi2ValueReference` which are identifiers of a variable value of the model.`vKnown_ref` is the Array of the vector values of Real input variables of function h that changes its value in the actual Mode.
- `dvUnknown::AbstractArray`: stores the samples of the directional derivative
- `steps::Array{fmi2Real} = ones(fmi2Real, length(vKnown_ref)).*1e-5`: current time stepsize

# Returns
- `nothing `

# Source
- FMISpec2.0.2 Link: [https://fmi-standard.org/](https://fmi-standard.org/)
- FMISpec2.0.2[p.16]: 2.1.2 Platform Dependent Definitions (fmi2TypesPlatform.h)

"""
function fmi2SampleJacobian!(c::FMU2Component,
                                          vUnknown_ref::Array{fmi2ValueReference},
                                          vKnown_ref::Array{fmi2ValueReference},
                                          dvUnknown::AbstractArray,
                                          steps::Array{fmi2Real} = ones(fmi2Real, length(vKnown_ref)).*1e-5)

    for i in 1:length(vKnown_ref)
        vKnown = vKnown_ref[i]
        origValue = fmi2GetReal(c, vKnown)

        fmi2SetReal(c, vKnown, origValue - steps[i]*0.5)
        negValues = fmi2GetReal(c, vUnknown_ref)

        fmi2SetReal(c, vKnown, origValue + steps[i]*0.5)
        posValues = fmi2GetReal(c, vUnknown_ref)

        fmi2SetReal(c, vKnown, origValue)

        if length(vUnknown_ref) == 1
            dvUnknown[1,i] = (posValues-negValues) ./ steps[i]
        else
            dvUnknown[:,i] = (posValues-negValues) ./ steps[i]
        end
    end

    nothing
end<|MERGE_RESOLUTION|>--- conflicted
+++ resolved
@@ -1179,8 +1179,6 @@
 end
 
 """
-
-<<<<<<< HEAD
    fmi2GetUnit(md::fmi2ModelDescription, mv::fmi2ScalarVariable)
 
 Returns the `unit` of the corresponding model variable `mv` as a `fmi2Unit` if it is
@@ -1200,12 +1198,9 @@
     end
     return nothing
 end
-"""
-
-   fmi2GetInitial(mv::fmi2ScalarVariable)
-=======
+
+"""
     fmi2GetInitial(mv::fmi2ScalarVariable)
->>>>>>> 420ce37d
 
 Returns the `inital` entry of the corresponding model variable.
 
