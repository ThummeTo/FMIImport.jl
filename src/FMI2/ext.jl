--- conflicted
+++ resolved
@@ -107,12 +107,7 @@
             directories =
                 [joinpath("binaries", "win64"), joinpath("binaries", "x86_64-windows")]
         else
-<<<<<<< HEAD
             directories = [joinpath("binaries", "win32"), joinpath("binaries","x86-windows")]
-=======
-            directories =
-                [joinpath("binaries", "win32"), joinpath("binaries", "i686-windows")]
->>>>>>> e7769037
         end
         osStr = "Windows"
         fmuExt = "dll"
