#
# Copyright (c) 2021 Tobias Thummerer, Lars Mikelsons, Josef Kircher
# Licensed under the MIT license. See LICENSE file in the project root for details.
#

###############
# Prepare FMU #
###############

<<<<<<< HEAD
myFMU = loadFMU("Feedthrough", "ModelicaReferenceFMUs", "0.0.30", "3.0")
inst = fmi3InstantiateCoSimulation!(myFMU; loggingOn=false)
=======
myFMU = loadFMU("Feedthrough", "ModelicaReferenceFMUs", "0.0.20", "3.0")
inst = fmi3InstantiateCoSimulation!(myFMU; loggingOn = false)
>>>>>>> e7769037
@test inst != 0

@test fmi3EnterInitializationMode(inst) == 0
# TODO check the value references used and adjust them
# TODO add clocks

float32ValueReferences = ["Float32_discrete_input", "Float32_continuous_input"]
float64ValueReferences = ["Float64_discrete_input", "Float64_tunable_parameter"]
int8ValueReferences = ["Int8_input", "Int8_output"]
int16ValueReferences = ["Int16_input", "Int16_output"]
int32ValueReferences = ["Int32_input", "Int32_output"]
int64ValueReferences = ["Int64_input", "Int64_output"]
uint8ValueReferences = ["UInt8_input", "UInt8_output"]
uint16ValueReferences = ["UInt16_input", "UInt16_output"]
uint32ValueReferences = ["UInt32_input", "UInt32_output"]
uint64ValueReferences = ["UInt64_input", "UInt64_output"]
booleanValueReferences = ["Boolean_input", "Boolean_output"]
stringValueReferences = ["String_parameter", "String_parameter"]
binaryValueReferences = ["Binary_input", "Binary_output"]

#########################
# Testing Single Values #
#########################

rndReal = 100 * rand()
rndInteger = round(Integer, 100 * rand())
rndBoolean = rand() > 0.5
rndString = Random.randstring(12)

cacheReal = 0.0
cacheInteger = 0
cacheBoolean = false
cacheString = ""

@test fmi3SetFloat32(inst, float32ValueReferences[1], Float32(rndReal)) == 0
@test fmi3GetFloat32(inst, float32ValueReferences[1]) == Float32(rndReal)
@test fmi3SetFloat32(inst, float32ValueReferences[1], Float32(-rndReal)) == 0
@test fmi3GetFloat32(inst, float32ValueReferences[1]) == Float32(-rndReal)

@test fmi3SetFloat64(inst, float64ValueReferences[1], rndReal) == 0
@test fmi3GetFloat64(inst, float64ValueReferences[1]) == rndReal
@test fmi3SetFloat64(inst, float64ValueReferences[1], -rndReal) == 0
@test fmi3GetFloat64(inst, float64ValueReferences[1]) == -rndReal

@test fmi3SetInt8(inst, int8ValueReferences[1], Int8(rndInteger)) == 0
@test fmi3GetInt8(inst, int8ValueReferences[1]) == Int8(rndInteger)
@test fmi3SetInt8(inst, int8ValueReferences[1], Int8(-rndInteger)) == 0
@test fmi3GetInt8(inst, int8ValueReferences[1]) == Int8(-rndInteger)

@test fmi3SetInt16(inst, int16ValueReferences[1], Int16(rndInteger)) == 0
@test fmi3GetInt16(inst, int16ValueReferences[1]) == Int16(rndInteger)
@test fmi3SetInt16(inst, int16ValueReferences[1], Int16(-rndInteger)) == 0
@test fmi3GetInt16(inst, int16ValueReferences[1]) == Int16(-rndInteger)

@test fmi3SetInt32(inst, int32ValueReferences[1], Int32(rndInteger)) == 0
@test fmi3GetInt32(inst, int32ValueReferences[1]) == rndInteger
@test fmi3SetInt32(inst, int32ValueReferences[1], Int32(-rndInteger)) == 0
@test fmi3GetInt32(inst, int32ValueReferences[1]) == -rndInteger

@test fmi3SetInt64(inst, int64ValueReferences[1], Int64(rndInteger)) == 0
@test fmi3GetInt64(inst, int64ValueReferences[1]) == Int64(rndInteger)
@test fmi3SetInt64(inst, int64ValueReferences[1], Int64(-rndInteger)) == 0
@test fmi3GetInt64(inst, int64ValueReferences[1]) == Int64(-rndInteger)

@test fmi3SetUInt8(inst, uint8ValueReferences[1], UInt8(rndInteger)) == 0
@test fmi3GetUInt8(inst, uint8ValueReferences[1]) == UInt8(rndInteger)

@test fmi3SetUInt16(inst, uint16ValueReferences[1], UInt16(rndInteger)) == 0
@test fmi3GetUInt16(inst, uint16ValueReferences[1]) == UInt16(rndInteger)

@test fmi3SetUInt32(inst, uint32ValueReferences[1], UInt32(rndInteger)) == 0
@test fmi3GetUInt32(inst, uint32ValueReferences[1]) == UInt32(rndInteger)

@test fmi3SetUInt64(inst, uint64ValueReferences[1], UInt64(rndInteger)) == 0
@test fmi3GetUInt64(inst, uint64ValueReferences[1]) == UInt64(rndInteger)

@test fmi3SetBoolean(inst, booleanValueReferences[1], rndBoolean) == 0
@test fmi3GetBoolean(inst, booleanValueReferences[1]) == rndBoolean
@test fmi3SetBoolean(inst, booleanValueReferences[1], !rndBoolean) == 0
@test fmi3GetBoolean(inst, booleanValueReferences[1]) == !rndBoolean

@test fmi3SetString(inst, stringValueReferences[1], rndString) == 0
@test fmi3GetString(inst, stringValueReferences[1]) == rndString

@test fmi3SetBinary(
    inst,
    binaryValueReferences[1],
    Csize_t(length(rndString)),
    pointer(rndString),
) == 0
binary = fmi3GetBinary(inst, binaryValueReferences[1])
@test unsafe_string(binary) == rndString

# TODO test after latest PR
setValue(
    inst,
    [
        float64ValueReferences[1],
        int32ValueReferences[1],
        booleanValueReferences[1],
        stringValueReferences[1],
        binaryValueReferences[1],
    ],
    [rndReal, Int32(rndInteger), rndBoolean, rndString, rndString],
)
# @test getValue(inst, 
#                 [float64ValueReferences[1], integerValueReferences[1], booleanValueReferences[1], stringValueReferences[1], binaryValueReferences[1]]) == 
#                 [rndReal,                Int32(rndInteger),                rndBoolean,                rndString,                unsafe_string(rndString)]

##################
# Testing Arrays #
##################

rndReal = [100 * rand(), 100 * rand()]
rndInteger = [round(Int32, 100 * rand()), round(Int32, 100 * rand())]
rndBoolean = [(rand() > 0.5), (rand() > 0.5)]
tmp = Random.randstring(8)
rndString = [tmp, tmp]

cacheFloat32 = [Float32(0.0), Float32(0.0)]
cacheFloat64 = [0.0, 0.0]
cacheInteger = [fmi3Int32(0), fmi3Int32(0)]
cacheBoolean = [fmi3Boolean(false), fmi3Boolean(false)]
cacheString = [pointer(""), pointer("")]

# TODO not contained in the FMU
@test fmi3SetFloat32(inst, float32ValueReferences, Float32.(rndReal)) == 0
@test fmi3GetFloat32(inst, float32ValueReferences) == Float32.(rndReal)
fmi3GetFloat32!(inst, float32ValueReferences, cacheFloat32)
@test cacheFloat32 == Float32.(rndReal)
@test fmi3SetFloat32(inst, float32ValueReferences, Float32.(-rndReal)) == 0
@test fmi3GetFloat32(inst, float32ValueReferences) == Float32.(-rndReal)
fmi3GetFloat32!(inst, float32ValueReferences, cacheFloat32)
@test cacheFloat32 == Float32.(-rndReal)

@test fmi3SetFloat64(inst, float64ValueReferences, rndReal) == 0
@test fmi3GetFloat64(inst, float64ValueReferences) == rndReal
fmi3GetFloat64!(inst, float64ValueReferences, cacheFloat64)
@test cacheFloat64 == rndReal
@test fmi3SetFloat64(inst, float64ValueReferences, -rndReal) == 0
@test fmi3GetFloat64(inst, float64ValueReferences) == -rndReal
fmi3GetFloat64!(inst, float64ValueReferences, cacheFloat64)
@test cacheFloat64 == -rndReal

# TODO not contained in the FMU
# @test fmi3SetInt8(inst, integerValueReferences, rndInteger) == 0
# @test fmi3GetInt8(inst, integerValueReferences) == rndInteger
# fmi3GetInt8!(inst, integerValueReferences, cacheInteger)
# @test cacheInteger == rndInteger
# @test fmi3SetInt8(inst, integerValueReferences, -rndInteger) == 0
# @test fmi3GetInt8(inst, integerValueReferences) == -rndInteger
# fmi3GetInt8!(inst, integerValueReferences, cacheInteger)
# @test cacheInteger == -rndInteger

# @test fmi3SetInt16(inst, integerValueReferences, rndInteger) == 0
# @test fmi3GetInt16(inst, integerValueReferences) == rndInteger
# fmi3GetInt16!(inst, integerValueReferences, cacheInteger)
# @test cacheInteger == rndInteger
# @test fmi3SetInt16(inst, integerValueReferences, -rndInteger) == 0
# @test fmi3GetInt16(inst, integerValueReferences) == -rndInteger
# fmi3GetInt16!(inst, integerValueReferences, cacheInteger)
# @test cacheInteger == -rndInteger

# TODO only one variable is settable, we want to set at least two
# @test fmi3SetInt32(inst, integerValueReferences, rndInteger) == 0
# @test fmi3GetInt32(inst, integerValueReferences) == rndInteger
# fmi3GetInt32!(inst, integerValueReferences, cacheInteger)
# @test cacheInteger == rndInteger
# @test fmi3SetInt32(inst, integerValueReferences, -rndInteger) == 0
# @test fmi3GetInt32(inst, integerValueReferences) == -rndInteger
# fmi3GetInt32!(inst, integerValueReferences, cacheInteger)
# @test cacheInteger == -rndInteger

# @test fmi3SetInt64(inst, integerValueReferences, rndInteger) == 0
# @test fmi3GetInt64(inst, integerValueReferences) == rndInteger
# fmi3GetInt64!(inst, integerValueReferences, cacheInteger)
# @test cacheInteger == rndInteger
# @test fmi3SetInt64(inst, integerValueReferences, -rndInteger) == 0
# @test fmi3GetInt64(inst, integerValueReferences) == -rndInteger
# fmi3GetInt64!(inst, integerValueReferences, cacheInteger)
# @test cacheInteger == -rndInteger

# @test fmi3SetUInt8(inst, integerValueReferences, rndInteger) == 0
# @test fmi3GetUInt8(inst, integerValueReferences) == rndInteger
# fmi3GetUInt8!(inst, integerValueReferences, cacheInteger)
# @test cacheInteger == rndInteger
# @test fmi3SetUInt8(inst, integerValueReferences, -rndInteger) == 0
# @test fmi3GetUInt8(inst, integerValueReferences) == -rndInteger
# fmi3GetUInt8!(inst, integerValueReferences, cacheInteger)
# @test cacheInteger == -rndInteger

# @test fmi3SetUInt16(inst, integerValueReferences, rndInteger) == 0
# @test fmi3GetUInt16(inst, integerValueReferences) == rndInteger
# fmi3GetUInt16!(inst, integerValueReferences, cacheInteger)
# @test cacheInteger == rndInteger
# @test fmi3SetUInt16(inst, integerValueReferences, -rndInteger) == 0
# @test fmi3GetUInt16(inst, integerValueReferences) == -rndInteger
# fmi3GetUInt16!(inst, integerValueReferences, cacheInteger)
# @test cacheInteger == -rndInteger

# @test fmi3SetUInt32(inst, integerValueReferences, rndInteger) == 0
# @test fmi3GetUInt32(inst, integerValueReferences) == rndInteger
# fmi3GetUInt32!(inst, integerValueReferences, cacheInteger)
# @test cacheInteger == rndInteger
# @test fmi3SetUInt32(inst, integerValueReferences, -rndInteger) == 0
# @test fmi3GetUInt32(inst, integerValueReferences) == -rndInteger
# fmi3GetUInt32!(inst, integerValueReferences, cacheInteger)
# @test cacheInteger == -rndInteger

# @test fmi3SetUInt64(inst, integerValueReferences, rndInteger) == 0
# @test fmi3GetUInt64(inst, integerValueReferences) == rndInteger
# fmi3GetUInt64!(inst, integerValueReferences, cacheInteger)
# @test cacheInteger == rndInteger
# @test fmi3SetUInt64(inst, integerValueReferences, -rndInteger) == 0
# @test fmi3GetUInt64(inst, integerValueReferences) == -rndInteger
# fmi3GetUInt64!(inst, integerValueReferences, cacheInteger)
# @test cacheInteger == -rndInteger

# TODO only one variable is settable, we want to set at least two
# @test fmi3SetBoolean(inst, booleanValueReferences, rndBoolean) == 0
# @test fmi3GetBoolean(inst, booleanValueReferences) == rndBoolean
# fmi3GetBoolean!(inst, booleanValueReferences, cacheBoolean)
# @test cacheBoolean == rndBoolean
# not_rndBoolean = collect(!b for b in rndBoolean)
# @test fmi3SetBoolean(inst, booleanValueReferences, not_rndBoolean) == 0
# @test fmi3GetBoolean(inst, booleanValueReferences) == not_rndBoolean
# fmi3GetBoolean!(inst, booleanValueReferences, cacheBoolean)
# @test cacheBoolean == not_rndBoolean

# @test fmi3SetString(inst, stringValueReferences, rndString) == 0
# @test fmi3GetString(inst, stringValueReferences) == rndString
# fmi3GetString!(inst, stringValueReferences, cacheString)
# @test unsafe_string.(cacheString) == rndString

# TODO only one variable is settable, we want to set at least two
# @test fmi3SetBinary(inst, binaryValueReferences, Csize_t(length(rndString)), pointer(rndString)) == 0
# binary = FMI.fmi3GetBinary(inst, binaryValueReferences)
# @test unsafe_string(binary) == rndString

# Testing input/output derivatives

# TODO not supported
# myFMU = fmi3Load(pathfmu)
# inst = fmi3InstantiateCoSimulation!(myFMU; loggingOn=false)
# @test inst != 0
# @test fmi3EnterInitializationMode(inst) == 0
# dirs = fmi3GetOutputDerivatives(inst, ["h"], ones(Integer, 1))
# @test dirs == -Inf # at this point, derivative is undefined
# # removed @test fmi3SetRealInputDerivatives(inst, ["u_real"], ones(Int, 1), zeros(1)) == 0
# @test fmi3ExitInitializationMode(inst) == 0
# @test fmi3DoStep!(inst, 0.1) == 0

# dirs = fmi3GetOutputDerivatives(inst, ["h"], ones(Int, 1))
# @test dirs == 0.0

############
# Clean up #
############

# unloadFMU(myFMU)<|MERGE_RESOLUTION|>--- conflicted
+++ resolved
@@ -7,13 +7,8 @@
 # Prepare FMU #
 ###############
 
-<<<<<<< HEAD
 myFMU = loadFMU("Feedthrough", "ModelicaReferenceFMUs", "0.0.30", "3.0")
 inst = fmi3InstantiateCoSimulation!(myFMU; loggingOn=false)
-=======
-myFMU = loadFMU("Feedthrough", "ModelicaReferenceFMUs", "0.0.20", "3.0")
-inst = fmi3InstantiateCoSimulation!(myFMU; loggingOn = false)
->>>>>>> e7769037
 @test inst != 0
 
 @test fmi3EnterInitializationMode(inst) == 0
